variables:
  ## Please update `scripts/version.sh` accordingly
<<<<<<< HEAD
  build_deps_image_version: d8630743e328ca14a9ad8991768108c29e18d59f
=======
  build_deps_image_version: f42f3d8042d5ad53605fc4907b19140c01bc678b
>>>>>>> fc8990b1
  build_deps_image_name: registry.gitlab.com/tezos/opam-repository
  public_docker_image_name: docker.io/${CI_PROJECT_PATH}
  GIT_STRATEGY: fetch
  GIT_DEPTH: 1
  GET_SOURCES_ATTEMPTS: 2
  ARTIFACT_DOWNLOAD_ATTEMPTS: 2

stages:
  - doc
  - build
  - test
  - packaging
  - publish

############################################################
## Stage: build (only MR)                                 ##
############################################################

.build_template: &build_definition
  image: ${build_deps_image_name}:${build_deps_image_version}
  stage: build
  except:
    - master
    - alphanet
    - zeronet
    - mainnet
    - alphanet-staging
    - zeronet-staging
    - mainnet-staging
    - zeronet-snapshots
    - mainnet-snapshots
  before_script:
    - . ./scripts/version.sh
  tags:
    - gitlab-org

check_opam_deps:
  <<: *build_definition
  script:
    - if [ "${build_deps_image_version}" != "${opam_repository_tag}" ] ; then
        echo "Inconsistent dependencies hash between 'scripts/version.sh' and '.gitlab-ci.yml'." ;
        echo "${build_deps_image_version} != ${opam_repository_tag}" ;
        exit 1 ;
      fi
    - ./scripts/opam-check.sh
    - ./scripts/check_opam_test.sh

check_opam_lint:
  <<: *build_definition
  script:
    - find . ! -path "./_opam/*" -name "*.opam" -exec opam lint {} +;

check_linting:
  <<: *build_definition
  script:
    - src/tooling/lint.sh check.ci

build:
  <<: *build_definition
  script:
    - . ./scripts/version.sh
    - dune build @runtest_dune_template
    - make all build-test
    - opam clean
  artifacts:
    name: "$CI_COMMIT_REF_NAME"
    paths:
      - _build
    expire_in: 1 day
  tags:
    - gitlab-org

############################################################
## Stage: test (only MR)                                  ##
############################################################

.test_template: &test_definition
  <<: *build_definition
  stage: test
  dependencies:
    - build
  retry: 2

unit:stdlib:
  <<: *test_definition
  script:
    - dune build @src/lib_stdlib/runtest

unit:stdlib_unix:
  <<: *test_definition
  script:
    - dune build @src/lib_stdlib_unix/runtest

unit:data_encoding:
  <<: *test_definition
  script:
    - dune build @src/lib_data_encoding/runtest

unit:storage:
  <<: *test_definition
  script:
    - dune build @src/lib_storage/runtest

unit:crypto:
  <<: *test_definition
  script:
    - dune build @src/lib_crypto/runtest

unit:shell:
  <<: *test_definition
  script:
    - dune build @src/lib_shell/runtest

unit:p2p:io-scheduler:
  <<: *test_definition
  script:
    - dune build @src/lib_p2p/runtest_p2p_io_scheduler_ipv4

unit:p2p:socket:
  <<: *test_definition
  script:
    - dune build @src/lib_p2p/runtest_p2p_socket_ipv4

unit:p2p:pool:
  <<: *test_definition
  script:
    - dune build @src/lib_p2p/runtest_p2p_pool_ipv4

unit:proto_004_Pt24m4xi:lib_protocol:
  <<: *test_definition
  script:
    - dune build @src/proto_004_Pt24m4xi/lib_protocol/runtest

unit:proto_004_Pt24m4xi:lib_client:
  <<: *test_definition
  script:
    - dune build @src/proto_004_Pt24m4xi/lib_client/test/runtest

unit:p2p:peerset:
  <<: *test_definition
  script:
    - dune build @src/lib_p2p/runtest_p2p_peerset

unit:p2p:ipv6set:
  <<: *test_definition
  script:
    - dune build @src/lib_p2p/runtest_p2p_ipv6set

unit:p2p:banned_peers:
  <<: *test_definition
  script:
    - dune build @src/lib_p2p/runtest_p2p_banned_peers

unit:validation:
  <<: *test_definition
  script:
    - dune build @src/lib_validation/runtest

unit:micheline:
  <<: *test_definition
  script:
    - dune build @src/lib_micheline/runtest

############################################################
## Stage: run shell integration tests                     ##
############################################################

# definition for the environment to run all integration tests
.integration_template: &integration_definition
  <<: *test_definition
  dependencies:
    - build
  before_script:
    - make
  tags:
    - gitlab-org

integration:basic.sh:
  <<: *integration_definition
  script:
    - dune build @src/bin_client/runtest_basic.sh

integration:contracts.sh:
  <<: *integration_definition
  script:
    - dune build @src/bin_client/runtest_contracts.sh

integration:contracts_opcode.sh:
  <<: *integration_definition
  script:
    - dune build @src/bin_client/runtest_contracts_opcode.sh

integration:contracts_macros.sh:
  <<: *integration_definition
  script:
    - dune build @src/bin_client/runtest_contracts_macros.sh

integration:contracts_mini_scenarios.sh:
  <<: *integration_definition
  script:
    - dune build @src/bin_client/runtest_contracts_mini_scenarios.sh

integration:multinode.sh:
  <<: *integration_definition
  script:
    - dune build @src/bin_client/runtest_multinode.sh

integration:inject.sh:
  <<: *integration_definition
  script:
    - dune build @src/bin_client/runtest_injection.sh

integration:voting.sh:
  <<: *integration_definition
  script:
    - dune build @src/bin_client/runtest_voting.sh

integration:proto:sandbox:
  <<: *integration_definition
  script:
    - dune build @runtest_sandbox

############################################################
## Stage: run OCaml integration tests                     ##
############################################################

integration:sandboxes:voting:
  <<: *integration_definition
  script:
    - ROOT_PATH=$PWD/flextesa-voting-demo-noops dune build @src/bin_sandbox/runtest_sandbox_voting_demo_noops
  artifacts:
    paths:
    - flextesa-voting-demo-noops
    expire_in: 1 day
    when: on_failure
  allow_failure: true # This test uses too much resources for GitLab's workers

integration:sandboxes:acc-baking:
  <<: *integration_definition
  script:
    - ROOT_PATH=$PWD/flextesa-acc-sdb dune build @src/bin_sandbox/runtest_sandbox_accusations_simple_double_baking
  artifacts:
    paths:
    - flextesa-acc-sdb
    expire_in: 1 day
    when: on_failure

integration:sandboxes:acc-endorsement:
  <<: *integration_definition
  script:
    - ROOT_PATH=$PWD/flextesa-acc-sde dune build @src/bin_sandbox/runtest_sandbox_accusations_simple_double_endorsing
  artifacts:
    paths:
    - flextesa-acc-sde
    expire_in: 1 day
    when: on_failure

############################################################
## Stage: run python integration tests                    ##
############################################################

##BEGIN_INTEGRATION_PYTHON##
integration:baker_endorser:
  <<: *integration_definition
  script:
    - pytest tests_python/tests/test_baker_endorser.py
  stage: test

integration:basic:
  <<: *integration_definition
  script:
    - pytest tests_python/tests/test_basic.py
  stage: test

integration:contract:
  <<: *integration_definition
  script:
    - pytest tests_python/tests/test_contract.py
  stage: test

integration:contract_baker:
  <<: *integration_definition
  script:
    - pytest tests_python/tests/test_contract_baker.py
  stage: test

integration:cors:
  <<: *integration_definition
  script:
    - pytest tests_python/tests/test_cors.py
  stage: test

integration:double_endorsement:
  <<: *integration_definition
  script:
    - pytest tests_python/tests/test_double_endorsement.py
  stage: test

integration:fork:
  <<: *integration_definition
  script:
    - pytest tests_python/tests/test_fork.py
  stage: test

integration:injection:
  <<: *integration_definition
  script:
    - pytest tests_python/tests/test_injection.py
  stage: test

integration:many_bakers:
  <<: *integration_definition
  script:
    - pytest tests_python/tests/test_many_bakers.py
  stage: test

integration:many_nodes:
  <<: *integration_definition
  script:
    - pytest tests_python/tests/test_many_nodes.py
  stage: test

integration:mempool:
  <<: *integration_definition
  script:
    - pytest tests_python/tests/test_mempool.py
  stage: test

integration:multinode:
  <<: *integration_definition
  script:
    - pytest tests_python/tests/test_multinode.py
  stage: test

integration:multinode_snapshot:
  <<: *integration_definition
  script:
    - pytest tests_python/tests/test_multinode_snapshot.py
  stage: test

integration:multinode_storage_reconstruction:
  <<: *integration_definition
  script:
    - pytest tests_python/tests/test_multinode_storage_reconstruction.py
  stage: test

integration:proto_demo_noops_manual_bake:
  <<: *integration_definition
  script:
    - pytest tests_python/tests/test_proto_demo_noops_manual_bake.py
  stage: test

integration:rpc:
  <<: *integration_definition
  script:
    - pytest tests_python/tests/test_rpc.py
  stage: test

integration:tls:
  <<: *integration_definition
  script:
    - pytest tests_python/tests/test_tls.py
  stage: test

integration:voting:
  <<: *integration_definition
  script:
    - pytest tests_python/tests/test_voting.py
  stage: test


##END_INTEGRATION_PYTHON##

############################################################
## Stage: run doc integration tests                       ##
############################################################

documentation:build:
  <<: *test_definition
  script:
    - make doc-html

documentation:linkcheck:
  <<: *test_definition
  script:
    - make doc-html-and-linkcheck
  allow_failure: true

############################################################
## Stage: building opam packages (only master and *opam*) ##
############################################################

.opam_template: &opam_definition
  image: ${build_deps_image_name}:opam--${build_deps_image_version}
  stage: packaging
  dependencies: []
  only:
    - master
    - /^.*opam.*$/
  script:
    - ./scripts/opam-pin.sh
    - opam depext --yes ${package}
    - opam install --yes ${package}
    - opam reinstall --yes --with-test ${package}
  tags:
    - gitlab-org

##BEGIN_OPAM##
opam:000:ocplib-json-typed:
  <<: *opam_definition
  variables:
    package: ocplib-json-typed

opam:001:ocplib-json-typed-bson:
  <<: *opam_definition
  variables:
    package: ocplib-json-typed-bson

opam:002:tezos-data-encoding:
  <<: *opam_definition
  variables:
    package: tezos-data-encoding

opam:003:tezos-stdlib:
  <<: *opam_definition
  variables:
    package: tezos-stdlib

opam:004:ocplib-resto:
  <<: *opam_definition
  variables:
    package: ocplib-resto

opam:005:tezos-error-monad:
  <<: *opam_definition
  variables:
    package: tezos-error-monad

opam:006:ocplib-resto-directory:
  <<: *opam_definition
  variables:
    package: ocplib-resto-directory

opam:007:tezos-event-logging:
  <<: *opam_definition
  variables:
    package: tezos-event-logging

opam:008:tezos-rpc:
  <<: *opam_definition
  variables:
    package: tezos-rpc

opam:009:tezos-stdlib-unix:
  <<: *opam_definition
  variables:
    package: tezos-stdlib-unix

opam:010:blake2:
  <<: *opam_definition
  variables:
    package: blake2

opam:011:hacl:
  <<: *opam_definition
  variables:
    package: hacl

opam:012:secp256k1:
  <<: *opam_definition
  variables:
    package: secp256k1

opam:013:tezos-clic:
  <<: *opam_definition
  variables:
    package: tezos-clic

opam:014:uecc:
  <<: *opam_definition
  variables:
    package: uecc

opam:015:tezos-crypto:
  <<: *opam_definition
  variables:
    package: tezos-crypto

opam:016:tezos-micheline:
  <<: *opam_definition
  variables:
    package: tezos-micheline

opam:017:index:
  <<: *opam_definition
  variables:
    package: index

opam:018:irmin:
  <<: *opam_definition
  variables:
    package: irmin

opam:019:tezos-base:
  <<: *opam_definition
  variables:
    package: tezos-base

opam:020:ocplib-resto-cohttp:
  <<: *opam_definition
  variables:
    package: ocplib-resto-cohttp

opam:021:pbkdf:
  <<: *opam_definition
  variables:
    package: pbkdf

opam:022:irmin-pack:
  <<: *opam_definition
  variables:
    package: irmin-pack

opam:023:lmdb:
  <<: *opam_definition
  variables:
    package: lmdb

opam:024:tezos-shell-services:
  <<: *opam_definition
  variables:
    package: tezos-shell-services

opam:025:ocplib-resto-cohttp-client:
  <<: *opam_definition
  variables:
    package: ocplib-resto-cohttp-client

opam:026:tezos-rpc-http:
  <<: *opam_definition
  variables:
    package: tezos-rpc-http

opam:027:bip39:
  <<: *opam_definition
  variables:
    package: bip39

opam:028:tezos-storage:
  <<: *opam_definition
  variables:
    package: tezos-storage

opam:029:ledgerwallet:
  <<: *opam_definition
  variables:
    package: ledgerwallet

opam:030:tezos-rpc-http-client:
  <<: *opam_definition
  variables:
    package: tezos-rpc-http-client

opam:031:tezos-client-base:
  <<: *opam_definition
  variables:
    package: tezos-client-base

opam:032:ledgerwallet-tezos:
  <<: *opam_definition
  variables:
    package: ledgerwallet-tezos

opam:033:tezos-rpc-http-client-unix:
  <<: *opam_definition
  variables:
    package: tezos-rpc-http-client-unix

opam:034:tezos-signer-services:
  <<: *opam_definition
  variables:
    package: tezos-signer-services

opam:035:tezos-protocol-environment-sigs:
  <<: *opam_definition
  variables:
    package: tezos-protocol-environment-sigs

opam:036:tezos-p2p:
  <<: *opam_definition
  variables:
    package: tezos-p2p

opam:037:tezos-signer-backends:
  <<: *opam_definition
  variables:
    package: tezos-signer-backends

opam:038:tezos-protocol-environment:
  <<: *opam_definition
  variables:
    package: tezos-protocol-environment

opam:039:tezos-client-commands:
  <<: *opam_definition
  variables:
    package: tezos-client-commands

opam:040:tezos-protocol-compiler:
  <<: *opam_definition
  variables:
    package: tezos-protocol-compiler

opam:041:tezos-shell-context:
  <<: *opam_definition
  variables:
    package: tezos-shell-context

opam:042:tezos-client-base-unix:
  <<: *opam_definition
  variables:
    package: tezos-client-base-unix

<<<<<<< HEAD
opam:041:tezos-protocol-005-PsBabyM1:
=======
opam:043:tezos-protocol-005-PsBabyM1:
>>>>>>> fc8990b1
  <<: *opam_definition
  variables:
    package: tezos-protocol-005-PsBabyM1

<<<<<<< HEAD
opam:042:tezos-protocol-004-Pt24m4xi:
=======
opam:044:tezos-protocol-004-Pt24m4xi:
>>>>>>> fc8990b1
  <<: *opam_definition
  variables:
    package: tezos-protocol-004-Pt24m4xi

<<<<<<< HEAD
opam:043:tezos-protocol-updater:
=======
opam:045:tezos-protocol-updater:
>>>>>>> fc8990b1
  <<: *opam_definition
  variables:
    package: tezos-protocol-updater

<<<<<<< HEAD
opam:044:tezos-client-005-PsBabyM1:
=======
opam:046:tezos-client-005-PsBabyM1:
>>>>>>> fc8990b1
  <<: *opam_definition
  variables:
    package: tezos-client-005-PsBabyM1

<<<<<<< HEAD
opam:045:tezos-version:
=======
opam:047:tezos-version:
>>>>>>> fc8990b1
  <<: *opam_definition
  variables:
    package: tezos-version

opam:046:tezos-protocol-001-PtCJ7pwo:
  <<: *opam_definition
  variables:
    package: tezos-protocol-001-PtCJ7pwo

opam:047:tezos-protocol-002-PsYLVpVv:
  <<: *opam_definition
  variables:
    package: tezos-protocol-002-PsYLVpVv

opam:048:tezos-protocol-003-PsddFKi3:
  <<: *opam_definition
  variables:
    package: tezos-protocol-003-PsddFKi3

<<<<<<< HEAD
opam:049:tezos-client-004-Pt24m4xi:
=======
opam:051:tezos-client-004-Pt24m4xi:
>>>>>>> fc8990b1
  <<: *opam_definition
  variables:
    package: tezos-client-004-Pt24m4xi

<<<<<<< HEAD
opam:050:tezos-validation:
=======
opam:052:tezos-validation:
>>>>>>> fc8990b1
  <<: *opam_definition
  variables:
    package: tezos-validation

opam:051:tezos-baking-005-PsBabyM1:
  <<: *opam_definition
  variables:
    package: tezos-baking-005-PsBabyM1

opam:052:tezos-protocol-000-Ps9mPmXa:
  <<: *opam_definition
  variables:
    package: tezos-protocol-000-Ps9mPmXa

opam:053:tezos-client-001-PtCJ7pwo:
  <<: *opam_definition
  variables:
    package: tezos-client-001-PtCJ7pwo

opam:054:tezos-client-002-PsYLVpVv:
  <<: *opam_definition
  variables:
    package: tezos-client-002-PsYLVpVv

opam:055:tezos-client-003-PsddFKi3:
  <<: *opam_definition
  variables:
    package: tezos-client-003-PsddFKi3

opam:056:ocplib-resto-json:
  <<: *opam_definition
  variables:
    package: ocplib-resto-json

opam:057:ocplib-resto-cohttp-server:
  <<: *opam_definition
  variables:
    package: ocplib-resto-cohttp-server

<<<<<<< HEAD
opam:058:tezos-protocol-005-PsBABY5H:
=======
opam:060:tezos-protocol-005-PsBABY5H:
>>>>>>> fc8990b1
  <<: *opam_definition
  variables:
    package: tezos-protocol-005-PsBABY5H

<<<<<<< HEAD
opam:059:tezos-protocol-demo-noops:
=======
opam:061:tezos-protocol-demo-noops:
>>>>>>> fc8990b1
  <<: *opam_definition
  variables:
    package: tezos-protocol-demo-noops

<<<<<<< HEAD
opam:060:tezos-embedded-protocol-005-PsBabyM1:
=======
opam:062:tezos-embedded-protocol-005-PsBabyM1:
>>>>>>> fc8990b1
  <<: *opam_definition
  variables:
    package: tezos-embedded-protocol-005-PsBabyM1

<<<<<<< HEAD
opam:061:tezos-shell:
=======
opam:063:tezos-shell:
>>>>>>> fc8990b1
  <<: *opam_definition
  variables:
    package: tezos-shell

<<<<<<< HEAD
opam:062:tezos-baking-005-PsBabyM1-commands:
=======
opam:064:tezos-baking-005-PsBabyM1-commands:
>>>>>>> fc8990b1
  <<: *opam_definition
  variables:
    package: tezos-baking-005-PsBabyM1-commands

<<<<<<< HEAD
opam:063:tezos-client-000-Ps9mPmXa:
=======
opam:065:tezos-client-000-Ps9mPmXa:
>>>>>>> fc8990b1
  <<: *opam_definition
  variables:
    package: tezos-client-000-Ps9mPmXa

<<<<<<< HEAD
opam:064:tezos-client-001-PtCJ7pwo-commands:
=======
opam:066:tezos-client-001-PtCJ7pwo-commands:
>>>>>>> fc8990b1
  <<: *opam_definition
  variables:
    package: tezos-client-001-PtCJ7pwo-commands

<<<<<<< HEAD
opam:065:tezos-client-002-PsYLVpVv-commands:
=======
opam:067:tezos-client-002-PsYLVpVv-commands:
>>>>>>> fc8990b1
  <<: *opam_definition
  variables:
    package: tezos-client-002-PsYLVpVv-commands

<<<<<<< HEAD
opam:066:tezos-client-003-PsddFKi3-commands:
=======
opam:068:tezos-client-003-PsddFKi3-commands:
>>>>>>> fc8990b1
  <<: *opam_definition
  variables:
    package: tezos-client-003-PsddFKi3-commands

<<<<<<< HEAD
opam:067:tezos-client-004-Pt24m4xi-commands:
=======
opam:069:tezos-client-004-Pt24m4xi-commands:
>>>>>>> fc8990b1
  <<: *opam_definition
  variables:
    package: tezos-client-004-Pt24m4xi-commands

<<<<<<< HEAD
opam:068:tezos-client-005-PsBabyM1-commands:
=======
opam:070:tezos-client-005-PsBabyM1-commands:
>>>>>>> fc8990b1
  <<: *opam_definition
  variables:
    package: tezos-client-005-PsBabyM1-commands

<<<<<<< HEAD
opam:069:ocplib-ezresto:
=======
opam:071:ocplib-ezresto:
>>>>>>> fc8990b1
  <<: *opam_definition
  variables:
    package: ocplib-ezresto

<<<<<<< HEAD
opam:070:tezos-embedded-protocol-004-Pt24m4xi:
=======
opam:072:tezos-embedded-protocol-004-Pt24m4xi:
>>>>>>> fc8990b1
  <<: *opam_definition
  variables:
    package: tezos-embedded-protocol-004-Pt24m4xi

<<<<<<< HEAD
opam:071:tezos-rpc-http-server:
=======
opam:073:tezos-rpc-http-server:
>>>>>>> fc8990b1
  <<: *opam_definition
  variables:
    package: tezos-rpc-http-server

<<<<<<< HEAD
opam:072:tezos-embedded-protocol-000-Ps9mPmXa:
=======
opam:074:tezos-embedded-protocol-000-Ps9mPmXa:
>>>>>>> fc8990b1
  <<: *opam_definition
  variables:
    package: tezos-embedded-protocol-000-Ps9mPmXa

<<<<<<< HEAD
opam:073:tezos-embedded-protocol-001-PtCJ7pwo:
=======
opam:075:tezos-embedded-protocol-001-PtCJ7pwo:
>>>>>>> fc8990b1
  <<: *opam_definition
  variables:
    package: tezos-embedded-protocol-001-PtCJ7pwo

<<<<<<< HEAD
opam:074:tezos-embedded-protocol-002-PsYLVpVv:
=======
opam:076:tezos-embedded-protocol-002-PsYLVpVv:
>>>>>>> fc8990b1
  <<: *opam_definition
  variables:
    package: tezos-embedded-protocol-002-PsYLVpVv

<<<<<<< HEAD
opam:075:tezos-embedded-protocol-003-PsddFKi3:
=======
opam:077:tezos-embedded-protocol-003-PsddFKi3:
>>>>>>> fc8990b1
  <<: *opam_definition
  variables:
    package: tezos-embedded-protocol-003-PsddFKi3

<<<<<<< HEAD
opam:076:tezos-embedded-protocol-005-PsBABY5H:
=======
opam:078:tezos-embedded-protocol-005-PsBABY5H:
>>>>>>> fc8990b1
  <<: *opam_definition
  variables:
    package: tezos-embedded-protocol-005-PsBABY5H

<<<<<<< HEAD
opam:077:tezos-embedded-protocol-demo-noops:
=======
opam:079:tezos-embedded-protocol-demo-noops:
>>>>>>> fc8990b1
  <<: *opam_definition
  variables:
    package: tezos-embedded-protocol-demo-noops

<<<<<<< HEAD
opam:078:tezos-mempool-005-PsBabyM1:
=======
opam:080:tezos-mempool-005-PsBabyM1:
>>>>>>> fc8990b1
  <<: *opam_definition
  variables:
    package: tezos-mempool-005-PsBabyM1

<<<<<<< HEAD
opam:079:tezos-protocol-005-PsBabyM1-parameters:
=======
opam:081:tezos-validator:
  <<: *opam_definition
  variables:
    package: tezos-validator

opam:082:tezos-protocol-005-PsBabyM1-parameters:
>>>>>>> fc8990b1
  <<: *opam_definition
  variables:
    package: tezos-protocol-005-PsBabyM1-parameters

<<<<<<< HEAD
opam:080:tezos-client:
=======
opam:083:tezos-client:
>>>>>>> fc8990b1
  <<: *opam_definition
  variables:
    package: tezos-client

<<<<<<< HEAD
opam:081:tezos-accuser-005-PsBabyM1-commands:
=======
opam:084:tezos-accuser-005-PsBabyM1-commands:
>>>>>>> fc8990b1
  <<: *opam_definition
  variables:
    package: tezos-accuser-005-PsBabyM1-commands

<<<<<<< HEAD
opam:082:ocplib-ezresto-directory:
=======
opam:085:ocplib-ezresto-directory:
>>>>>>> fc8990b1
  <<: *opam_definition
  variables:
    package: ocplib-ezresto-directory

<<<<<<< HEAD
opam:083:tezos-endorser-005-PsBabyM1-commands:
=======
opam:086:tezos-endorser-005-PsBabyM1-commands:
>>>>>>> fc8990b1
  <<: *opam_definition
  variables:
    package: tezos-endorser-005-PsBabyM1-commands

<<<<<<< HEAD
opam:084:ocplib-json-typed-browser:
=======
opam:087:tezos-codec:
  <<: *opam_definition
  variables:
    package: tezos-codec

opam:088:ocplib-json-typed-browser:
>>>>>>> fc8990b1
  <<: *opam_definition
  variables:
    package: ocplib-json-typed-browser

<<<<<<< HEAD
opam:085:tezos-tooling:
=======
opam:089:tezos-tooling:
>>>>>>> fc8990b1
  <<: *opam_definition
  variables:
    package: tezos-tooling

<<<<<<< HEAD
opam:086:tezos-endorser-005-PsBabyM1:
=======
opam:090:flextesa:
  <<: *opam_definition
  variables:
    package: flextesa

opam:091:tezos-endorser-005-PsBabyM1:
>>>>>>> fc8990b1
  <<: *opam_definition
  variables:
    package: tezos-endorser-005-PsBabyM1

<<<<<<< HEAD
opam:087:tezos-network-sandbox:
  <<: *opam_definition
  variables:
    package: tezos-network-sandbox

opam:088:tezos-signer:
=======
opam:092:tezos-signer:
>>>>>>> fc8990b1
  <<: *opam_definition
  variables:
    package: tezos-signer

<<<<<<< HEAD
opam:089:tezos-baker-005-PsBabyM1:
=======
opam:093:tezos-baker-005-PsBabyM1:
>>>>>>> fc8990b1
  <<: *opam_definition
  variables:
    package: tezos-baker-005-PsBabyM1

<<<<<<< HEAD
opam:090:tezos-protocol-005-PsBabyM1-tests:
=======
opam:094:tezos-protocol-005-PsBabyM1-tests:
>>>>>>> fc8990b1
  <<: *opam_definition
  variables:
    package: tezos-protocol-005-PsBabyM1-tests

<<<<<<< HEAD
opam:091:tezos-accuser-005-PsBabyM1:
=======
opam:095:tezos-accuser-005-PsBabyM1:
>>>>>>> fc8990b1
  <<: *opam_definition
  variables:
    package: tezos-accuser-005-PsBabyM1

<<<<<<< HEAD
opam:092:tezos-node:
=======
opam:096:tezos-node:
>>>>>>> fc8990b1
  <<: *opam_definition
  variables:
    package: tezos-node

<<<<<<< HEAD
opam:093:tezos-005-PsBabyM1-test-helpers:
=======
opam:097:tezos-005-PsBabyM1-test-helpers:
>>>>>>> fc8990b1
  <<: *opam_definition
  variables:
    package: tezos-005-PsBabyM1-test-helpers


##END_OPAM##



############################################################
## Stage: publish                                         ##
############################################################

publish:docker:
  image: docker:latest
  services:
    - docker:dind
  variables:
    DOCKER_DRIVER: overlay2
  stage: publish
  only:
    - master@tezos/tezos
    - alphanet@tezos/tezos
    - zeronet@tezos/tezos
    - mainnet@tezos/tezos
    - alphanet-staging@tezos/tezos
    - zeronet-staging@tezos/tezos
    - mainnet-staging@tezos/tezos
    - zeronet-snapshots@tezos/tezos
    - mainnet-snapshots@tezos/tezos
  before_script:
    - apk add git binutils
    - mkdir ~/.docker || true
    - echo "${CI_DOCKER_AUTH}" > ~/.docker/config.json
  script:
    - LAST_COMMIT_DATE_TIME=$(git log --pretty=format:"%cd" -1 --date="format:%Y%m%d%H%M%S" 2>&1)
    - ./scripts/create_docker_image.sh
        "${public_docker_image_name}"
        "${CI_COMMIT_REF_NAME}"
        "${build_deps_image_name}"
        "${build_deps_image_version}"
    - docker push "${public_docker_image_name}:${CI_COMMIT_REF_NAME}"
    - docker push "${public_docker_image_name}-bare:${CI_COMMIT_REF_NAME}"
    - docker push "${public_docker_image_name}-debug:${CI_COMMIT_REF_NAME}"
    - docker tag
      "${public_docker_image_name}:${CI_COMMIT_REF_NAME}"
      "${public_docker_image_name}:${CI_COMMIT_REF_NAME}_${CI_COMMIT_SHORT_SHA}_${LAST_COMMIT_DATE_TIME}"
    - docker push "${public_docker_image_name}:${CI_COMMIT_REF_NAME}_${CI_COMMIT_SHORT_SHA}_${LAST_COMMIT_DATE_TIME}"
  tags:
    - safe_docker

publish:doc:
  image: ${build_deps_image_name}:${build_deps_image_version}
  stage: doc
  only:
    - master@tezos/tezos
  before_script:
    - sudo apk add --no-cache openssh-client rsync
    - echo "${CI_PK_GITLAB_DOC}" > ~/.ssh/id_ed25519
    - echo "${CI_KH}" > ~/.ssh/known_hosts
    - chmod 400 ~/.ssh/id_ed25519
  script:
    - make doc-html
    - git clone git@gitlab.com:${CI_PROJECT_NAMESPACE}/${CI_PROJECT_NAMESPACE}.gitlab.io gitlab.io
    - rsync --recursive --links --perms --delete --verbose
        --exclude=.doctrees
        docs/_build/ gitlab.io/public/
    - cd gitlab.io
    - if [ -z "$(git status -s)" ] ; then
        echo "Nothing to commit!" ;
      else
        git add public/"${CI_COMMIT_REF_NAME}" ;
        git commit -m "Import doc for ${CI_COMMIT_REF_NAME} (${CI_COMMIT_SHA})" ;
        git push origin master ;
      fi
  tags:
    - gitlab-org<|MERGE_RESOLUTION|>--- conflicted
+++ resolved
@@ -1,10 +1,6 @@
 variables:
   ## Please update `scripts/version.sh` accordingly
-<<<<<<< HEAD
-  build_deps_image_version: d8630743e328ca14a9ad8991768108c29e18d59f
-=======
   build_deps_image_version: f42f3d8042d5ad53605fc4907b19140c01bc678b
->>>>>>> fc8990b1
   build_deps_image_name: registry.gitlab.com/tezos/opam-repository
   public_docker_image_name: docker.io/${CI_PROJECT_PATH}
   GIT_STRATEGY: fetch
@@ -628,450 +624,277 @@
   variables:
     package: tezos-client-base-unix
 
-<<<<<<< HEAD
-opam:041:tezos-protocol-005-PsBabyM1:
-=======
 opam:043:tezos-protocol-005-PsBabyM1:
->>>>>>> fc8990b1
   <<: *opam_definition
   variables:
     package: tezos-protocol-005-PsBabyM1
 
-<<<<<<< HEAD
-opam:042:tezos-protocol-004-Pt24m4xi:
-=======
 opam:044:tezos-protocol-004-Pt24m4xi:
->>>>>>> fc8990b1
   <<: *opam_definition
   variables:
     package: tezos-protocol-004-Pt24m4xi
 
-<<<<<<< HEAD
-opam:043:tezos-protocol-updater:
-=======
 opam:045:tezos-protocol-updater:
->>>>>>> fc8990b1
   <<: *opam_definition
   variables:
     package: tezos-protocol-updater
 
-<<<<<<< HEAD
-opam:044:tezos-client-005-PsBabyM1:
-=======
 opam:046:tezos-client-005-PsBabyM1:
->>>>>>> fc8990b1
   <<: *opam_definition
   variables:
     package: tezos-client-005-PsBabyM1
 
-<<<<<<< HEAD
-opam:045:tezos-version:
-=======
 opam:047:tezos-version:
->>>>>>> fc8990b1
   <<: *opam_definition
   variables:
     package: tezos-version
 
-opam:046:tezos-protocol-001-PtCJ7pwo:
+opam:048:tezos-protocol-001-PtCJ7pwo:
   <<: *opam_definition
   variables:
     package: tezos-protocol-001-PtCJ7pwo
 
-opam:047:tezos-protocol-002-PsYLVpVv:
+opam:049:tezos-protocol-002-PsYLVpVv:
   <<: *opam_definition
   variables:
     package: tezos-protocol-002-PsYLVpVv
 
-opam:048:tezos-protocol-003-PsddFKi3:
+opam:050:tezos-protocol-003-PsddFKi3:
   <<: *opam_definition
   variables:
     package: tezos-protocol-003-PsddFKi3
 
-<<<<<<< HEAD
-opam:049:tezos-client-004-Pt24m4xi:
-=======
 opam:051:tezos-client-004-Pt24m4xi:
->>>>>>> fc8990b1
   <<: *opam_definition
   variables:
     package: tezos-client-004-Pt24m4xi
 
-<<<<<<< HEAD
-opam:050:tezos-validation:
-=======
 opam:052:tezos-validation:
->>>>>>> fc8990b1
   <<: *opam_definition
   variables:
     package: tezos-validation
 
-opam:051:tezos-baking-005-PsBabyM1:
+opam:053:tezos-baking-005-PsBabyM1:
   <<: *opam_definition
   variables:
     package: tezos-baking-005-PsBabyM1
 
-opam:052:tezos-protocol-000-Ps9mPmXa:
+opam:054:tezos-protocol-000-Ps9mPmXa:
   <<: *opam_definition
   variables:
     package: tezos-protocol-000-Ps9mPmXa
 
-opam:053:tezos-client-001-PtCJ7pwo:
+opam:055:tezos-client-001-PtCJ7pwo:
   <<: *opam_definition
   variables:
     package: tezos-client-001-PtCJ7pwo
 
-opam:054:tezos-client-002-PsYLVpVv:
+opam:056:tezos-client-002-PsYLVpVv:
   <<: *opam_definition
   variables:
     package: tezos-client-002-PsYLVpVv
 
-opam:055:tezos-client-003-PsddFKi3:
+opam:057:tezos-client-003-PsddFKi3:
   <<: *opam_definition
   variables:
     package: tezos-client-003-PsddFKi3
 
-opam:056:ocplib-resto-json:
+opam:058:ocplib-resto-json:
   <<: *opam_definition
   variables:
     package: ocplib-resto-json
 
-opam:057:ocplib-resto-cohttp-server:
+opam:059:ocplib-resto-cohttp-server:
   <<: *opam_definition
   variables:
     package: ocplib-resto-cohttp-server
 
-<<<<<<< HEAD
-opam:058:tezos-protocol-005-PsBABY5H:
-=======
 opam:060:tezos-protocol-005-PsBABY5H:
->>>>>>> fc8990b1
   <<: *opam_definition
   variables:
     package: tezos-protocol-005-PsBABY5H
 
-<<<<<<< HEAD
-opam:059:tezos-protocol-demo-noops:
-=======
 opam:061:tezos-protocol-demo-noops:
->>>>>>> fc8990b1
   <<: *opam_definition
   variables:
     package: tezos-protocol-demo-noops
 
-<<<<<<< HEAD
-opam:060:tezos-embedded-protocol-005-PsBabyM1:
-=======
 opam:062:tezos-embedded-protocol-005-PsBabyM1:
->>>>>>> fc8990b1
   <<: *opam_definition
   variables:
     package: tezos-embedded-protocol-005-PsBabyM1
 
-<<<<<<< HEAD
-opam:061:tezos-shell:
-=======
 opam:063:tezos-shell:
->>>>>>> fc8990b1
   <<: *opam_definition
   variables:
     package: tezos-shell
 
-<<<<<<< HEAD
-opam:062:tezos-baking-005-PsBabyM1-commands:
-=======
 opam:064:tezos-baking-005-PsBabyM1-commands:
->>>>>>> fc8990b1
   <<: *opam_definition
   variables:
     package: tezos-baking-005-PsBabyM1-commands
 
-<<<<<<< HEAD
-opam:063:tezos-client-000-Ps9mPmXa:
-=======
 opam:065:tezos-client-000-Ps9mPmXa:
->>>>>>> fc8990b1
   <<: *opam_definition
   variables:
     package: tezos-client-000-Ps9mPmXa
 
-<<<<<<< HEAD
-opam:064:tezos-client-001-PtCJ7pwo-commands:
-=======
 opam:066:tezos-client-001-PtCJ7pwo-commands:
->>>>>>> fc8990b1
   <<: *opam_definition
   variables:
     package: tezos-client-001-PtCJ7pwo-commands
 
-<<<<<<< HEAD
-opam:065:tezos-client-002-PsYLVpVv-commands:
-=======
 opam:067:tezos-client-002-PsYLVpVv-commands:
->>>>>>> fc8990b1
   <<: *opam_definition
   variables:
     package: tezos-client-002-PsYLVpVv-commands
 
-<<<<<<< HEAD
-opam:066:tezos-client-003-PsddFKi3-commands:
-=======
 opam:068:tezos-client-003-PsddFKi3-commands:
->>>>>>> fc8990b1
   <<: *opam_definition
   variables:
     package: tezos-client-003-PsddFKi3-commands
 
-<<<<<<< HEAD
-opam:067:tezos-client-004-Pt24m4xi-commands:
-=======
 opam:069:tezos-client-004-Pt24m4xi-commands:
->>>>>>> fc8990b1
   <<: *opam_definition
   variables:
     package: tezos-client-004-Pt24m4xi-commands
 
-<<<<<<< HEAD
-opam:068:tezos-client-005-PsBabyM1-commands:
-=======
 opam:070:tezos-client-005-PsBabyM1-commands:
->>>>>>> fc8990b1
   <<: *opam_definition
   variables:
     package: tezos-client-005-PsBabyM1-commands
 
-<<<<<<< HEAD
-opam:069:ocplib-ezresto:
-=======
 opam:071:ocplib-ezresto:
->>>>>>> fc8990b1
   <<: *opam_definition
   variables:
     package: ocplib-ezresto
 
-<<<<<<< HEAD
-opam:070:tezos-embedded-protocol-004-Pt24m4xi:
-=======
 opam:072:tezos-embedded-protocol-004-Pt24m4xi:
->>>>>>> fc8990b1
   <<: *opam_definition
   variables:
     package: tezos-embedded-protocol-004-Pt24m4xi
 
-<<<<<<< HEAD
-opam:071:tezos-rpc-http-server:
-=======
 opam:073:tezos-rpc-http-server:
->>>>>>> fc8990b1
   <<: *opam_definition
   variables:
     package: tezos-rpc-http-server
 
-<<<<<<< HEAD
-opam:072:tezos-embedded-protocol-000-Ps9mPmXa:
-=======
 opam:074:tezos-embedded-protocol-000-Ps9mPmXa:
->>>>>>> fc8990b1
   <<: *opam_definition
   variables:
     package: tezos-embedded-protocol-000-Ps9mPmXa
 
-<<<<<<< HEAD
-opam:073:tezos-embedded-protocol-001-PtCJ7pwo:
-=======
 opam:075:tezos-embedded-protocol-001-PtCJ7pwo:
->>>>>>> fc8990b1
   <<: *opam_definition
   variables:
     package: tezos-embedded-protocol-001-PtCJ7pwo
 
-<<<<<<< HEAD
-opam:074:tezos-embedded-protocol-002-PsYLVpVv:
-=======
 opam:076:tezos-embedded-protocol-002-PsYLVpVv:
->>>>>>> fc8990b1
   <<: *opam_definition
   variables:
     package: tezos-embedded-protocol-002-PsYLVpVv
 
-<<<<<<< HEAD
-opam:075:tezos-embedded-protocol-003-PsddFKi3:
-=======
 opam:077:tezos-embedded-protocol-003-PsddFKi3:
->>>>>>> fc8990b1
   <<: *opam_definition
   variables:
     package: tezos-embedded-protocol-003-PsddFKi3
 
-<<<<<<< HEAD
-opam:076:tezos-embedded-protocol-005-PsBABY5H:
-=======
 opam:078:tezos-embedded-protocol-005-PsBABY5H:
->>>>>>> fc8990b1
   <<: *opam_definition
   variables:
     package: tezos-embedded-protocol-005-PsBABY5H
 
-<<<<<<< HEAD
-opam:077:tezos-embedded-protocol-demo-noops:
-=======
 opam:079:tezos-embedded-protocol-demo-noops:
->>>>>>> fc8990b1
   <<: *opam_definition
   variables:
     package: tezos-embedded-protocol-demo-noops
 
-<<<<<<< HEAD
-opam:078:tezos-mempool-005-PsBabyM1:
-=======
 opam:080:tezos-mempool-005-PsBabyM1:
->>>>>>> fc8990b1
   <<: *opam_definition
   variables:
     package: tezos-mempool-005-PsBabyM1
 
-<<<<<<< HEAD
-opam:079:tezos-protocol-005-PsBabyM1-parameters:
-=======
 opam:081:tezos-validator:
   <<: *opam_definition
   variables:
     package: tezos-validator
 
 opam:082:tezos-protocol-005-PsBabyM1-parameters:
->>>>>>> fc8990b1
   <<: *opam_definition
   variables:
     package: tezos-protocol-005-PsBabyM1-parameters
 
-<<<<<<< HEAD
-opam:080:tezos-client:
-=======
 opam:083:tezos-client:
->>>>>>> fc8990b1
   <<: *opam_definition
   variables:
     package: tezos-client
 
-<<<<<<< HEAD
-opam:081:tezos-accuser-005-PsBabyM1-commands:
-=======
 opam:084:tezos-accuser-005-PsBabyM1-commands:
->>>>>>> fc8990b1
   <<: *opam_definition
   variables:
     package: tezos-accuser-005-PsBabyM1-commands
 
-<<<<<<< HEAD
-opam:082:ocplib-ezresto-directory:
-=======
 opam:085:ocplib-ezresto-directory:
->>>>>>> fc8990b1
   <<: *opam_definition
   variables:
     package: ocplib-ezresto-directory
 
-<<<<<<< HEAD
-opam:083:tezos-endorser-005-PsBabyM1-commands:
-=======
 opam:086:tezos-endorser-005-PsBabyM1-commands:
->>>>>>> fc8990b1
   <<: *opam_definition
   variables:
     package: tezos-endorser-005-PsBabyM1-commands
 
-<<<<<<< HEAD
-opam:084:ocplib-json-typed-browser:
-=======
 opam:087:tezos-codec:
   <<: *opam_definition
   variables:
     package: tezos-codec
 
 opam:088:ocplib-json-typed-browser:
->>>>>>> fc8990b1
   <<: *opam_definition
   variables:
     package: ocplib-json-typed-browser
 
-<<<<<<< HEAD
-opam:085:tezos-tooling:
-=======
 opam:089:tezos-tooling:
->>>>>>> fc8990b1
   <<: *opam_definition
   variables:
     package: tezos-tooling
 
-<<<<<<< HEAD
-opam:086:tezos-endorser-005-PsBabyM1:
-=======
 opam:090:flextesa:
   <<: *opam_definition
   variables:
     package: flextesa
 
 opam:091:tezos-endorser-005-PsBabyM1:
->>>>>>> fc8990b1
   <<: *opam_definition
   variables:
     package: tezos-endorser-005-PsBabyM1
 
-<<<<<<< HEAD
-opam:087:tezos-network-sandbox:
-  <<: *opam_definition
-  variables:
-    package: tezos-network-sandbox
-
-opam:088:tezos-signer:
-=======
 opam:092:tezos-signer:
->>>>>>> fc8990b1
   <<: *opam_definition
   variables:
     package: tezos-signer
 
-<<<<<<< HEAD
-opam:089:tezos-baker-005-PsBabyM1:
-=======
 opam:093:tezos-baker-005-PsBabyM1:
->>>>>>> fc8990b1
   <<: *opam_definition
   variables:
     package: tezos-baker-005-PsBabyM1
 
-<<<<<<< HEAD
-opam:090:tezos-protocol-005-PsBabyM1-tests:
-=======
 opam:094:tezos-protocol-005-PsBabyM1-tests:
->>>>>>> fc8990b1
   <<: *opam_definition
   variables:
     package: tezos-protocol-005-PsBabyM1-tests
 
-<<<<<<< HEAD
-opam:091:tezos-accuser-005-PsBabyM1:
-=======
 opam:095:tezos-accuser-005-PsBabyM1:
->>>>>>> fc8990b1
   <<: *opam_definition
   variables:
     package: tezos-accuser-005-PsBabyM1
 
-<<<<<<< HEAD
-opam:092:tezos-node:
-=======
 opam:096:tezos-node:
->>>>>>> fc8990b1
   <<: *opam_definition
   variables:
     package: tezos-node
 
-<<<<<<< HEAD
-opam:093:tezos-005-PsBabyM1-test-helpers:
-=======
 opam:097:tezos-005-PsBabyM1-test-helpers:
->>>>>>> fc8990b1
   <<: *opam_definition
   variables:
     package: tezos-005-PsBabyM1-test-helpers
