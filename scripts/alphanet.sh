#! /usr/bin/env bash

set -e

if ! which docker > /dev/null 2>&1 ; then
    echo "Docker does not seem to be installed."
    exit 1
fi

if ! which docker-compose > /dev/null 2>&1 ; then
    echo "Docker-compose does not seem to be installed."
    exit 1
fi

docker_version="$(docker version -f "{{ .Server.Version }}")"
docker_major="$(echo "$docker_version" | cut -d . -f 1)"
docker_minor="$(echo "$docker_version" | cut -d . -f 2)"

if ([ "$docker_major" -gt 1 ] ||
    ( [ "$docker_major" -eq 1 ] && [ "$docker_minor" -ge 13 ] )) ; then
    docker_1_13=true
else
    docker_1_13=false
fi

current_dir="$(pwd -P)"
src_dir="$(cd "$(dirname "$0")" && echo "$current_dir/")"
cd "$src_dir"

update_compose_file() {

    update_active_protocol_version

    if [ "$#" -ge 2 ] && [ "$1" = "--rpc-port" ] ; then
        export_rpc="
      - \"$2:8732\""
        shift 2
    fi

    cat > "$docker_compose_yml" <<EOF
version: "2"

volumes:
  node_data:
  client_data:

services:

  node:
    image: $docker_image
    hostname: node
    command: tezos-node --net-addr :$port $@
    ports:
      - "$port:$port"$export_rpc
    expose:
      - "8732"
    volumes:
      - node_data:/var/run/tezos/node
      - client_data:/var/run/tezos/client
    restart: on-failure

  upgrader:
    image: $docker_image
    hostname: node
    command: tezos-upgrade-storage
    volumes:
      - node_data:/var/run/tezos/node
      - client_data:/var/run/tezos/client
<<<<<<< HEAD
=======
    restart: on-failure
>>>>>>> ee133775

EOF

if [ -n "$local_snapshot_path" ]; then
    cat >> "$docker_compose_yml" <<EOF

  importer:
    image: $docker_image
    hostname: node
    command: tezos-snapshot-import
    volumes:
      - node_data:/var/run/tezos/node
      - client_data:/var/run/tezos/client
      - $local_snapshot_path:/snapshot
<<<<<<< HEAD
=======
    restart: on-failure
>>>>>>> ee133775

EOF

fi

for proto in $(cat "$active_protocol_versions") ; do

    cat >> "$docker_compose_yml" <<EOF
  baker-$proto:
    image: $docker_image
    hostname: baker-$proto
    environment:
      - PROTOCOL=$proto
    command: tezos-baker --max-priority 128
    links:
      - node
    volumes:
      - node_data:/var/run/tezos/node:ro
      - client_data:/var/run/tezos/client
    restart: on-failure

  endorser-$proto:
    image: $docker_image
    hostname: endorser-$proto
    environment:
      - PROTOCOL=$proto
    command: tezos-endorser
    links:
      - node
    volumes:
      - client_data:/var/run/tezos/client
    restart: on-failure

  accuser-$proto:
    image: $docker_image
    hostname: accuser-$proto
    environment:
      - PROTOCOL=$proto
    command: tezos-accuser
    links:
      - node
    volumes:
      - client_data:/var/run/tezos/client
    restart: on-failure

  baker-$proto-test:
    image: $docker_image
    hostname: baker-$proto-test
    environment:
      - PROTOCOL=$proto
    command: tezos-baker-test --max-priority 128
    links:
      - node
    volumes:
      - node_data:/var/run/tezos/node:ro
      - client_data:/var/run/tezos/client
    restart: on-failure

  endorser-$proto-test:
    image: $docker_image
    hostname: endorser-$proto-test
    environment:
      - PROTOCOL=$proto
    command: tezos-endorser-test
    links:
      - node
    volumes:
      - client_data:/var/run/tezos/client
    restart: on-failure

  accuser-$proto-test:
    image: $docker_image
    hostname: accuser-$proto-test
    environment:
      - PROTOCOL=$proto
    command: tezos-accuser-test
    links:
      - node
    volumes:
      - client_data:/var/run/tezos/client
    restart: on-failure

EOF

done

}

call_docker_compose() {
    docker-compose -f "$docker_compose_yml" -p "$docker_compose_name" "$@"
}

exec_docker() {
    if [ -t 0 ] && [ -t 1 ] && [ -t 2 ] && [ -z "$ALPHANET_EMACS" ]; then
        local interactive_flags="-it"
    else
        local interactive_flags="-t"
    fi
    local node_container="$(container_name "$docker_node_container")"
    declare -a container_args=();
    tmpdir="/tmp"
    for arg in "$@"; do
        if [[ "$arg" == 'container:'* ]]; then
            local_path="${arg#container:}"
            if [[ "$local_path" != '/'* ]]; then
                local_path="$current_dir/$local_path"
            fi
            file_name=$(basename "${local_path}")
            docker_path="$tmpdir/$file_name"
            docker cp "${local_path}" "$node_container:${docker_path}"
            docker exec "$interactive_flags" "$node_container" sudo chown tezos "${docker_path}"
            container_args+=("file:$docker_path");
        else
            container_args+=("${arg}");
        fi
    done
    docker exec "$interactive_flags" -e 'TEZOS_CLIENT_UNSAFE_DISABLE_DISCLAIMER' "$node_container" "${container_args[@]}"
}

## Container ###############################################################

update_active_protocol_version() {
    docker run --entrypoint /bin/cat "$docker_image" \
           /usr/local/share/tezos/active_protocol_versions > "$active_protocol_versions"
}

may_update_active_protocol_version() {
    if [ ! -f "$active_protocol_versions" ] ; then
        update_active_protocol_version
    fi
}

pull_image() {
    if [ "$TEZOS_ALPHANET_DO_NOT_PULL" = "yes" ] \
           || [ "$ALPHANET_EMACS" ] \
           || [ "$docker_image" = "$(echo $docker_image | tr -d '/')" ] ; then
        return ;
    fi
    docker pull "$docker_image"
    update_active_protocol_version
    date "+%s" > "$docker_pull_timestamp"
}

may_pull_image() {
    if [ ! -f "$docker_pull_timestamp" ] \
         || [ 3600 -le $(($(date "+%s") - $(cat $docker_pull_timestamp))) ]; then
        pull_image
    fi
}

uptodate_container() {
    running_image=$(docker inspect \
                           --format="{{ .Image }}" \
                           --type=container "$(container_name "$1")")
    latest_image=$(docker inspect \
                          --format="{{ .Id }}" \
                          --type=image "$docker_image")
    [ "$latest_image" = "$running_image" ]
}

uptodate_containers() {
    container=$1
    if [ ! -z "$container" ]; then
        shift 1
        uptodate_container $container && uptodate_containers $@
    fi
}

assert_container() {
    call_docker_compose up --no-start
}

container_name() {
    local name="$(docker ps --filter "name=$1" --format "{{.Names}}")"
    if [ -n "$name" ]; then echo "$name"; else echo "$1"; fi
}

## Node ####################################################################

check_node_volume() {
    docker volume inspect "$docker_node_volume" > /dev/null 2>&1
}

clear_node_volume() {
    if check_node; then
        echo -e "\033[31mCannot clear data while the node is running.\033[0m"
        exit 1
    fi
    if check_node_volume ; then
        docker volume rm "$docker_node_volume" > /dev/null
        echo -e "\033[32mThe chain data has been removed from the disk.\033[0m"
    else
        echo -e "\033[32mNo remaining data to be removed from the disk.\033[0m"
    fi
}

check_node() {
    res=$(docker inspect \
                 --format="{{ .State.Running }}" \
                 --type=container "$(container_name "$docker_node_container")" 2>/dev/null || echo false)
    [ "$res" = "true" ]
}

assert_node() {
    if ! check_node; then
        echo -e "\033[31mNode is not running!\033[0m"
        exit 0
    fi
}

warn_node_uptodate() {
    if ! uptodate_container "$docker_node_container"; then
        echo -e "\033[33mThe current node is not the latest available.\033[0m"
    fi
}

assert_node_uptodate() {
    may_pull_image
    assert_node
    if ! uptodate_container "$docker_node_container"; then
        echo -e "\033[33mThe current node is not the latest available.\033[0m"
        exit 1
    fi
}

status_node() {
    may_pull_image
    if check_node; then
        echo -e "\033[32mNode is running\033[0m"
        warn_node_uptodate
    else
        echo -e "\033[33mNode is not running\033[0m"
    fi
}

start_node() {
    pull_image
    if check_node; then
        echo -e "\033[31mNode is already running\033[0m"
        exit 1
    fi
    update_compose_file "$@"
    call_docker_compose up --no-start
    call_docker_compose start node
    echo -e "\033[32mThe node is now running.\033[0m"
}

log_node() {
    may_pull_image
    assert_node_uptodate
    call_docker_compose logs -f node
}

stop_node() {
    if ! check_node; then
        echo -e "\033[31mNo node to kill!\033[0m"
        exit 1
    fi
    echo -e "\033[32mStopping the node...\033[0m"
    call_docker_compose stop node
}


## Baker ###################################################################

check_baker() {
    update_active_protocol_version
    bakers="$(sed "s/^\(.*\)$/baker-\1 baker-\1-test/g" "$active_protocol_versions")"
    docker_baker_containers="$(sed "s/^\(.*\)$/${docker_compose_name}_baker-\1_1 ${docker_compose_name}_baker-\1-test_1/g" "$active_protocol_versions")"
    for docker_baker_container in $docker_baker_containers; do
        res=$(docker inspect \
                     --format="{{ .State.Running }}" \
                     --type=container "$(container_name "$docker_baker_container")" 2>/dev/null || echo false)
        if ! [ "$res" = "true" ]; then return 1; fi
    done
}

assert_baker() {
    if ! check_baker; then
        echo -e "\033[31mBaker is not running!\033[0m"
        exit 0
    fi
}

assert_baker_uptodate() {
    assert_baker
    if ! uptodate_containers $docker_baker_containers; then
        echo -e "\033[33mThe current baker is not the latest available.\033[0m"
        exit 1
    fi
}

status_baker() {
    if check_baker; then
        echo -e "\033[32mBaker is running\033[0m"
        may_pull_image
        if ! uptodate_containers $docker_baker_containers; then
            echo -e "\033[33mThe current baker is not the latest available.\033[0m"
        fi
    else
        echo -e "\033[33mBaker is not running\033[0m"
    fi
}

start_baker() {
    if check_baker; then
        echo -e "\033[31mBaker is already running\033[0m"
        exit 1
    fi
    pull_image
    assert_node_uptodate
    call_docker_compose start $bakers
    echo -e "\033[32mThe baker is now running.\033[0m"
}

log_baker() {
    may_pull_image
    assert_baker_uptodate
    call_docker_compose logs -f $bakers
}

stop_baker() {
    if ! check_baker; then
        echo -e "\033[31mNo baker to kill!\033[0m"
        exit 1
    fi
    echo -e "\033[32mStopping the baker...\033[0m"
    call_docker_compose stop $bakers
}

## Endorser ###################################################################

check_endorser() {
    update_active_protocol_version
    endorsers="$(sed "s/^\(.*\)$/endorser-\1 endorser-\1-test/g" "$active_protocol_versions")"
    docker_endorser_containers="$(sed "s/^\(.*\)$/${docker_compose_name}_endorser-\1_1 ${docker_compose_name}_endorser-\1-test_1/g" "$active_protocol_versions")"
    for docker_endorser_container in $docker_endorser_containers; do
        res=$(docker inspect \
                     --format="{{ .State.Running }}" \
                     --type=container "$(container_name "$docker_endorser_container")" 2>/dev/null || echo false)
        if ! [ "$res" = "true" ]; then return 1; fi
    done
}

assert_endorser() {
    if ! check_endorser; then
        echo -e "\033[31mEndorser is not running!\033[0m"
        exit 0
    fi
}

assert_endorser_uptodate() {
    assert_endorser
    if ! uptodate_containers $docker_endorser_containers; then
        echo -e "\033[33mThe current endorser is not the latest available.\033[0m"
        exit 1
    fi
}

status_endorser() {
    if check_endorser; then
        echo -e "\033[32mEndorser is running\033[0m"
        may_pull_image
        if ! uptodate_containers $docker_endorser_containers; then
            echo -e "\033[33mThe current endorser is not the latest available.\033[0m"
        fi
    else
        echo -e "\033[33mEndorser is not running\033[0m"
    fi
}

start_endorser() {
    if check_endorser; then
        echo -e "\033[31mEndorser is already running\033[0m"
        exit 1
    fi
    pull_image
    assert_node_uptodate
    call_docker_compose start $endorsers
    echo -e "\033[32mThe endorser is now running.\033[0m"
}

log_endorser() {
    may_pull_image
    assert_endorser_uptodate
    call_docker_compose logs -f $endorsers
}

stop_endorser() {
    if ! check_endorser; then
        echo -e "\033[31mNo endorser to kill!\033[0m"
        exit 1
    fi
    echo -e "\033[32mStopping the endorser...\033[0m"
    call_docker_compose stop $endorsers
}

## Accuser ###################################################################

check_accuser() {
    update_active_protocol_version
    accusers="$(sed "s/^\(.*\)$/accuser-\1 accuser-\1-test/g" "$active_protocol_versions")"
    docker_accuser_containers="$(sed "s/^\(.*\)$/${docker_compose_name}_accuser-\1_1 ${docker_compose_name}_accuser-\1-test_1/g" "$active_protocol_versions")"
    for docker_accuser_container in $docker_accuser_containers; do
        res=$(docker inspect \
                     --format="{{ .State.Running }}" \
                     --type=container "$(container_name "$docker_accuser_container")" 2>/dev/null || echo false)
        if ! [ "$res" = "true" ]; then return 1; fi
    done
}

assert_accuser() {
    if ! check_accuser; then
        echo -e "\033[31mAccuser is not running!\033[0m"
        exit 0
    fi
}

assert_accuser_uptodate() {
    assert_accuser
    if ! uptodate_containers $docker_accuser_containers; then
        echo -e "\033[33mThe current accuser is not the latest available.\033[0m"
        exit 1
    fi
}

status_accuser() {
    if check_accuser; then
        echo -e "\033[32mAccuser is running\033[0m"
        may_pull_image
        if ! uptodate_containers $docker_accuser_containers; then
            echo -e "\033[33mThe current accuser is not the latest available.\033[0m"
        fi
    else
        echo -e "\033[33mAccuser is not running\033[0m"
    fi
}

start_accuser() {
    if check_accuser; then
        echo -e "\033[31mAccuser is already running\033[0m"
        exit 1
    fi
    pull_image
    assert_node_uptodate
    call_docker_compose start $accusers
    echo -e "\033[32mThe accuser is now running.\033[0m"
}

log_accuser() {
    may_pull_image
    assert_accuser_uptodate
    call_docker_compose logs -f $accusers
}

stop_accuser() {
    if ! check_accuser; then
        echo -e "\033[31mNo accuser to kill!\033[0m"
        exit 1
    fi
    echo -e "\033[32mStopping the accuser...\033[0m"
    call_docker_compose stop $accusers
}

## Misc ####################################################################

run_client() {
    assert_node_uptodate
    exec_docker "tezos-client" "$@"
}

run_admin_client() {
    assert_node_uptodate
    exec_docker "tezos-admin-client" "$@"
}

run_shell() {
    assert_node_uptodate
    if [ $# -eq 0 ]; then
        exec_docker /bin/sh
    else
        exec_docker /bin/sh -c "$@"
    fi
}

display_head() {
    assert_node_uptodate
    exec_docker tezos-client rpc get /chains/main/blocks/head/header
}

## Main ####################################################################

start() {
    pull_image
    update_compose_file "$@"
    call_docker_compose up -d --remove-orphans
    warn_script_uptodate
}

stop() {
    call_docker_compose down
}

kill_() {
    call_docker_compose kill
    stop
}

status() {
    status_node
    status_baker
    status_endorser
    warn_script_uptodate verbose
}

snapshot_import() {
    pull_image
    local_snapshot_path="$1"
    update_compose_file
    call_docker_compose up importer
    warn_script_uptodate
}

warn_script_uptodate() {
    if [[ $ALPHANET_EMACS ]]; then
       return
    fi
    docker run --entrypoint /bin/cat "$docker_image" \
       "/usr/local/share/tezos/alphanet.sh" > ".alphanet.sh.new"
    if ! diff .alphanet.sh.new  "$0" >/dev/null 2>&1 ; then
        echo -e "\033[33mWarning: the container contains a new version of 'alphanet.sh'.\033[0m"
        echo -e "\033[33mYou might run '$0 update_script' to synchronize.\033[0m"
    elif [ "$1" = "verbose" ] ; then
        echo -e "\033[32mThe script is up to date.\033[0m"
    fi
    rm .alphanet.sh.new
}

update_script() {
    docker run --entrypoint /bin/cat "$docker_image" \
       "/usr/local/share/tezos/alphanet.sh" > ".alphanet.sh.new"
    if ! diff .alphanet.sh.new  "$0" >/dev/null 2>&1 ; then
        mv .alphanet.sh.new "$0"
        echo -e "\033[32mThe script has been updated.\033[0m"
    else
        rm .alphanet.sh.new
        echo -e "\033[32mThe script is up to date.\033[0m"
    fi
}

upgrade_node_storage() {
    pull_image
    local_snapshot_path="$1"
    update_compose_file
    call_docker_compose up upgrader
    warn_script_uptodate
}

usage() {
    echo "Usage: $0 [GLOBAL_OPTIONS] <command> [OPTIONS]"
    echo "  Main commands:"
    echo "    $0 start [--rpc-port <int>] [OPTIONS]"
    echo "       Launch a full Tezos alphanet node in a docker container"
    echo "       automatically generating a new network identity."
    echo "       OPTIONS (others than --rpc-port) are directly passed to the"
    echo "       Tezos node, see '$0 shell tezos-node config --help'"
    echo "       for more details."
    echo "       By default, the RPC port is not exported outside the docker"
    echo "       container. WARNING: when exported some RPCs could be harmful"
    echo "       (e.g. 'inject_block', 'force_validation', ...), it is"
    echo "       advised not to export them publicly."
    echo "    $0 <stop|kill>"
    echo "       Friendly or brutally stop the node."
    echo "    $0 restart"
    echo "       Friendly stop the node, fetch the latest docker image and "
    echo "       update this script, then start the node again."
    echo "       The blockchain data are preserved."
    echo "    $0 clear"
    echo "       Remove all the blockchain data from the disk (except"
    echo "       for secret keys and other configuration backup)."
    echo "    $0 status"
    echo "       Check that the running node is running and up to date."
    echo "       Upgrade is automatically done by the start command."
    echo "    $0 head"
    echo "       Display info about the current head of the blockchain."
    echo "    $0 client <COMMAND>"
    echo "       Pass a command to the tezos client."
    echo "    $0 update_script"
    echo "       Replace 'alphanet.sh' with the one found in the docker image."
    echo "  Advanced commands:"
    echo "    $0 node <start|stop|status|log>"
    echo "    $0 upgrade"
    echo "    $0 snapshot import <snapshot_file>"
    echo "    $0 baker <start|stop|status|log>"
    echo "    $0 endorser <start|stop|status|log>"
    echo "    $0 shell"
    echo "Node configuration backup directory: $data_dir"
    echo "Global options are currently limited to:"
    echo "  --port <int>"
    echo "      change public the port Tezos node"
    echo "Container prefix:"
    echo "    container:<FILE>"
    echo "      can be used anywhere 'file:<FILE>' is permitted in client commands."
    echo "      It will cause the referenced file to be copied into the docker conainer."
    echo "      Files will be renamed, which may make errors difficult to read"
}

## Dispatch ################################################################

if [ "$#" -ge 2 ] && [ "$1" = "--port" ] ; then
    port="$2"
    suffix="$port"
    shift 2
fi

command="$1"
if [ "$#" -eq 0 ] ; then usage ; exit 1;  else shift ; fi

case $(basename "$0") in
    localnet.sh)
        docker_base_dir="$HOME/.tezos-localnet"
        docker_image=tezos:latest
        docker_compose_base_name=localnet
        default_port=14732
        ;;
    zeronet.sh)
        docker_base_dir="$HOME/.tezos-zeronet"
        docker_image=tezos/tezos:zeronet
        docker_compose_base_name=zeronet
        default_port=19732
        ;;
    betanet.sh)
        if [ -d "$HOME/.tezos-mainnet" ] ; then
            echo 'You already upgraded, please only use `mainnet.sh` now.'
            exit 1
        else
            echo 'A new script `mainnet.sh` is now available.'
            echo 'The current `betanet.sh` still works, but we recommend that you upgrade.'
        fi
        docker_base_dir="$HOME/.tezos-betanet"
        docker_image=tezos/tezos:mainnet
        docker_compose_base_name=betanet
        default_port=9732
        ;;
    mainnet.sh)
        if [ -d "$HOME/.tezos-betanet" ] ; then
            echo 'Folder "'$HOME'/.tezos-betanet" detected.'
            echo 'To upgrade to the mainnet script, execute the following commands.'
            echo '  `betanet.sh stop`'
            echo 'Make sure that your node is stopped using `docker ps`.'
            echo '  `mv "'$HOME'/.tezos-betanet" "'$HOME'/.tezos-mainnet"`'
            echo '  `mainnet.sh start`'
            exit 1
        fi
        docker_base_dir="$HOME/.tezos-mainnet"
        docker_image=tezos/tezos:mainnet
        docker_compose_base_name=mainnet
        default_port=9732
        ;;
    *)
        docker_base_dir="$HOME/.tezos-alphanet"
        docker_image=tezos/tezos:alphanet
        docker_compose_base_name="alphanet"
        default_port=9732
        ;;
esac

if [ -n "$suffix" ] ; then
    mkdir -p "$docker_base_dir"
    echo "$port" > "$docker_base_dir/default_port"
elif [ -f "$docker_base_dir/default_port" ]; then
    port=$(cat "$docker_base_dir/default_port")
    suffix="$port"
else
    port=$default_port
fi

docker_dir="$docker_base_dir$suffix"
docker_compose_yml="$docker_dir/docker-compose.yml"
docker_pull_timestamp="$docker_dir/docker_pull.timestamp"
active_protocol_versions="$docker_dir/active_protocol_versions"
docker_compose_name="$docker_compose_base_name$suffix"

docker_node_container=${docker_compose_name}_node_1

docker_node_volume=${docker_compose_name}_node_data
docker_client_volume=${docker_compose_name}_client_data

mkdir -p "$docker_dir"

case "$command" in

    ## Main

    start)
        start "$@"
        ;;
    restart)
        stop
        update_script
        export TEZOS_ALPHANET_DO_NOT_PULL=yes
        exec "$0" start "$@"
        ;;
    clear)
        clear_node_volume
        ;;
    status)
        status
        ;;
    stop)
        stop
        ;;
    kill)
        kill_
        ;;

    ## Node

    upgrade)
        upgrade_node_storage
        ;;

    node)
        subcommand="$1"
        if [ "$#" -eq 0 ] ; then usage ; exit 1;  else shift ; fi
        case "$subcommand" in
            start)
                start_node "$@"
                ;;
            status)
                status_node
                ;;
            log)
                log_node
                ;;
	        upgrade)
		        upgrade_node_storage
		        ;;
            stop)
                stop_node
                ;;
            *)
                usage
                exit 1
        esac ;;

    ## Snapshot import

    snapshot)
        subcommand="$1"
        if [ "$#" -ne 2 ] ; then usage ; exit 1;  else shift ; fi
        snapshot_file="$1"
        case "$subcommand" in
            import)
                snapshot_import "$snapshot_file"
                ;;
            *)
                usage
                exit 1
        esac ;;

    ## Baker

    baker)
        subcommand="$1"
        if [ "$#" -eq 0 ] ; then usage ; exit 1;  else shift ; fi
        case "$subcommand" in
            status)
                status_baker
                ;;
            start)
                start_baker
                ;;
            log)
                log_baker
                ;;
            stop)
                stop_baker
                ;;
            *)
                usage
                exit 1
        esac ;;

    ## Endorser

    endorser)
        subcommand="$1"
        if [ "$#" -eq 0 ] ; then usage ; exit 1;  else shift ; fi
        case "$subcommand" in
            status)
                status_endorser
                ;;
            start)
                start_endorser
                ;;
            log)
                log_endorser
                ;;
            stop)
                stop_endorser
                ;;
            *)
                usage
                exit 1
        esac ;;

    ## Accuser

    accuser)
        subcommand="$1"
        if [ "$#" -eq 0 ] ; then usage ; exit 1;  else shift ; fi
        case "$subcommand" in
            status)
                status_accuser
                ;;
            start)
                start_accuser
                ;;
            log)
                log_accuser
                ;;
            stop)
                stop_accuser
                ;;
            *)
                usage
                exit 1
        esac ;;

    ## Misc.

    head)
        display_head
        ;;
    shell)
        run_shell "$@"
        ;;
    client)
        run_client "$@"
        ;;
    admin-client)
        run_admin_client "$@"
        ;;
    check_script)
        warn_script_uptodate verbose
        ;;
    update_script)
        update_script
        ;;
    *)
        usage
        exit 1
        ;;
esac<|MERGE_RESOLUTION|>--- conflicted
+++ resolved
@@ -66,10 +66,7 @@
     volumes:
       - node_data:/var/run/tezos/node
       - client_data:/var/run/tezos/client
-<<<<<<< HEAD
-=======
     restart: on-failure
->>>>>>> ee133775
 
 EOF
 
@@ -84,10 +81,7 @@
       - node_data:/var/run/tezos/node
       - client_data:/var/run/tezos/client
       - $local_snapshot_path:/snapshot
-<<<<<<< HEAD
-=======
     restart: on-failure
->>>>>>> ee133775
 
 EOF
 
@@ -806,10 +800,6 @@
 
     ## Node
 
-    upgrade)
-        upgrade_node_storage
-        ;;
-
     node)
         subcommand="$1"
         if [ "$#" -eq 0 ] ; then usage ; exit 1;  else shift ; fi
