
PACKAGES:=$(patsubst %.opam,%,$(notdir $(shell find src vendors -name \*.opam -print)))

active_protocol_versions := $(shell cat active_protocol_versions)
active_protocol_directories := $(shell tr -- - _ < active_protocol_versions)

current_opam_version := $(shell opam --version)
include scripts/version.sh

ifeq ($(filter ${opam_version}.%,${current_opam_version}),)
$(error Unexpected opam version (found: ${current_opam_version}, expected: ${opam_version}.*))
endif

current_ocaml_version := $(shell opam exec -- ocamlc -version)

all: generate_dune
ifneq (${current_ocaml_version},${ocaml_version})
	$(error Unexpected ocaml version (found: ${current_ocaml_version}, expected: ${ocaml_version}))
endif
	@dune build \
		src/bin_node/main.exe \
		src/bin_client/main_client.exe \
		src/bin_client/main_admin.exe \
		src/bin_signer/main_signer.exe \
		src/lib_protocol_compiler/main_native.exe \
		$(foreach p, $(active_protocol_directories), src/proto_$(p)/bin_baker/main_baker_$(p).exe) \
		$(foreach p, $(active_protocol_directories), src/proto_$(p)/bin_endorser/main_endorser_$(p).exe) \
		$(foreach p, $(active_protocol_directories), src/proto_$(p)/bin_accuser/main_accuser_$(p).exe)
	@cp _build/default/src/bin_node/main.exe tezos-node
	@cp _build/default/src/bin_client/main_client.exe tezos-client
	@cp _build/default/src/bin_client/main_admin.exe tezos-admin-client
	@cp _build/default/src/bin_signer/main_signer.exe tezos-signer
	@cp _build/default/src/lib_protocol_compiler/main_native.exe tezos-protocol-compiler
	@for p in $(active_protocol_directories) ; do \
	   cp _build/default/src/proto_$$p/bin_baker/main_baker_$$p.exe tezos-baker-`echo $$p | tr -- _ -` ; \
	   cp _build/default/src/proto_$$p/bin_endorser/main_endorser_$$p.exe tezos-endorser-`echo $$p | tr -- _ -` ; \
	   cp _build/default/src/proto_$$p/bin_accuser/main_accuser_$$p.exe tezos-accuser-`echo $$p | tr -- _ -` ; \
	 done

PROTOCOLS := genesis demo 003_PsddFKi3 004_Pt24m4xi
DUNE_INCS=$(patsubst %,src/proto_%/lib_protocol/dune.inc, ${PROTOCOLS})

generate_dune: ${DUNE_INCS}

${DUNE_INCS}:: src/proto_%/lib_protocol/dune.inc: \
  src/proto_%/lib_protocol/TEZOS_PROTOCOL
	dune build @$(dir $@)/runtest_dune_template --auto-promote
	touch $@

all.pkg: generate_dune
	@dune build \
	    $(patsubst %.opam,%.install, $(shell find src vendors -name \*.opam -print))

$(addsuffix .pkg,${PACKAGES}): %.pkg:
	@dune build \
	    $(patsubst %.opam,%.install, $(shell find src vendors -name $*.opam -print))

$(addsuffix .test,${PACKAGES}): %.test:
	@dune build \
	    @$(patsubst %/$*.opam,%,$(shell find src vendors -name $*.opam))/runtest

doc-html: all
	@dune build @doc
<<<<<<< HEAD
	@./tezos-client -protocol PsddFKi32cMJ2qPjf43Qv5GDWLDPZb3T3bF6fLKiF5HtvHNU7aP man -verbosity 3 -format html | sed "s#${HOME}#\$$HOME#g" > docs/api/tezos-client.html
=======
	@./tezos-client -protocol PtG6cmhhWF8AY5gVQhCaUASbgu8CGebkGPdNSX26m3CSnxvih9v man -verbosity 3 -format html | sed "s#${HOME}#\$$HOME#g" > docs/api/tezos-client.html
>>>>>>> 68738252
	@./tezos-admin-client man -verbosity 3 -format html | sed "s#${HOME}#\$$HOME#g" > docs/api/tezos-admin-client.html
	@./tezos-signer man -verbosity 3 -format html | sed "s#${HOME}#\$$HOME#g" > docs/api/tezos-signer.html
	@./tezos-baker-alpha man -verbosity 3 -format html | sed "s#${HOME}#\$$HOME#g" > docs/api/tezos-baker-alpha.html
	@./tezos-endorser-alpha man -verbosity 3 -format html | sed "s#${HOME}#\$$HOME#g" > docs/api/tezos-endorser-alpha.html
	@./tezos-accuser-alpha man -verbosity 3 -format html | sed "s#${HOME}#\$$HOME#g" > docs/api/tezos-accuser-alpha.html
	@mkdir -p $$(pwd)/docs/_build/api/odoc
	@rm -rf $$(pwd)/docs/_build/api/odoc/*
	@cp -r $$(pwd)/_build/default/_doc/* $$(pwd)/docs/_build/api/odoc/
	@${MAKE} -C docs html
	@echo '@media (min-width: 745px) {.content {margin-left: 4ex}}' >> $$(pwd)/docs/_build/api/odoc/_html/odoc.css
	@sed -e 's/@media only screen and (max-width: 95ex) {/@media only screen and (max-width: 744px) {/' $$(pwd)/docs/_build/api/odoc/_html/odoc.css > $$(pwd)/docs/_build/api/odoc/_html/odoc.css2
	@mv $$(pwd)/docs/_build/api/odoc/_html/odoc.css2  $$(pwd)/docs/_build/api/odoc/_html/odoc.css

doc-html-and-linkcheck: doc-html
	@${MAKE} -C docs all

build-sandbox:
	@dune build src/bin_flextesa/main.exe
	@cp _build/default/src/bin_flextesa/main.exe tezos-sandbox

build-test: build-sandbox
	@dune build @buildtest

test:
	@dune runtest
	@./scripts/check_opam_test.sh

test-indent:
	@dune build @runtest_indent

fix-indent:
	@src/lib_stdlib/test-ocp-indent.sh fix

build-deps:
	@./scripts/install_build_deps.sh

build-dev-deps:
	@./scripts/install_build_deps.sh --dev

docker-image:
	@./scripts/create_docker_image.sh

install:
	@dune build @install
	@dune install

uninstall:
	@dune uninstall

clean:
	@-dune clean
	@-find . -name dune-project -delete
	@-rm -f \
		tezos-node \
		tezos-client \
		tezos-signer \
		tezos-admin-client \
		tezos-protocol-compiler \
	  $(foreach p, $(active_protocol_versions), tezos-baker-$(p) tezos-endorser-$(p) tezos-accuser-$(p))
	@-${MAKE} -C docs clean
	@-rm -f docs/api/tezos-{baker,endorser,accuser}-alpha.html docs/api/tezos-{admin-,}client.html docs/api/tezos-signer.html

.PHONY: all test build-deps docker-image clean<|MERGE_RESOLUTION|>--- conflicted
+++ resolved
@@ -37,7 +37,7 @@
 	   cp _build/default/src/proto_$$p/bin_accuser/main_accuser_$$p.exe tezos-accuser-`echo $$p | tr -- _ -` ; \
 	 done
 
-PROTOCOLS := genesis demo 003_PsddFKi3 004_Pt24m4xi
+PROTOCOLS := genesis alpha demo
 DUNE_INCS=$(patsubst %,src/proto_%/lib_protocol/dune.inc, ${PROTOCOLS})
 
 generate_dune: ${DUNE_INCS}
@@ -61,11 +61,7 @@
 
 doc-html: all
 	@dune build @doc
-<<<<<<< HEAD
-	@./tezos-client -protocol PsddFKi32cMJ2qPjf43Qv5GDWLDPZb3T3bF6fLKiF5HtvHNU7aP man -verbosity 3 -format html | sed "s#${HOME}#\$$HOME#g" > docs/api/tezos-client.html
-=======
 	@./tezos-client -protocol PtG6cmhhWF8AY5gVQhCaUASbgu8CGebkGPdNSX26m3CSnxvih9v man -verbosity 3 -format html | sed "s#${HOME}#\$$HOME#g" > docs/api/tezos-client.html
->>>>>>> 68738252
 	@./tezos-admin-client man -verbosity 3 -format html | sed "s#${HOME}#\$$HOME#g" > docs/api/tezos-admin-client.html
 	@./tezos-signer man -verbosity 3 -format html | sed "s#${HOME}#\$$HOME#g" > docs/api/tezos-signer.html
 	@./tezos-baker-alpha man -verbosity 3 -format html | sed "s#${HOME}#\$$HOME#g" > docs/api/tezos-baker-alpha.html
