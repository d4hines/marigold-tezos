--- conflicted
+++ resolved
@@ -219,38 +219,6 @@
         (fun ((), x) -> x)
         (merge_objs (obj1 (req "event_kind" (constant name))) obj)
     in
-<<<<<<< HEAD
-    union
-      ~tag_size:`Uint8
-      [ case
-          (Tag 0)
-          ~title:"Requested"
-          (branch_encoding "requested" empty)
-          (function Requested -> Some () | _ -> None)
-          (fun () -> Requested);
-        case
-          (Tag 1)
-          ~title:"Accepted"
-          (branch_encoding
-             "accepted"
-             (obj1 (req "p2p_peer_id" P2p_peer_id.encoding)))
-          (function Accepted p2p_peer_id -> Some p2p_peer_id | _ -> None)
-          (fun p2p_peer_id -> Accepted p2p_peer_id);
-        case
-          (Tag 2)
-          ~title:"Running"
-          (branch_encoding
-             "running"
-             (obj1 (req "p2p_peer_id" P2p_peer_id.encoding)))
-          (function Running p2p_peer_id -> Some p2p_peer_id | _ -> None)
-          (fun p2p_peer_id -> Running p2p_peer_id);
-        case
-          (Tag 3)
-          ~title:"Disconnected"
-          (branch_encoding "disconnected" empty)
-          (function Disconnected -> Some () | _ -> None)
-          (fun () -> Disconnected) ]
-=======
     def
       "p2p_point.state"
       ~description:
@@ -287,7 +255,6 @@
              (branch_encoding "disconnected" empty)
              (function Disconnected -> Some () | _ -> None)
              (fun () -> Disconnected) ]
->>>>>>> fc8990b1
 
   let raw_filter (f : Filter.t) (s : t) =
     match (f, s) with
@@ -326,30 +293,6 @@
 
   let encoding =
     let open Data_encoding in
-<<<<<<< HEAD
-    conv
-      (fun { trusted;
-             greylisted_until;
-             state;
-             last_failed_connection;
-             last_rejected_connection;
-             last_established_connection;
-             last_disconnection;
-             last_seen;
-             last_miss } ->
-        let p2p_peer_id = State.of_p2p_peer_id state in
-        ( trusted,
-          greylisted_until,
-          state,
-          p2p_peer_id,
-          last_failed_connection,
-          last_rejected_connection,
-          last_established_connection,
-          last_disconnection,
-          last_seen,
-          last_miss ))
-      (fun ( trusted,
-=======
     def
       "p2p_point.info"
       ~description:
@@ -367,7 +310,6 @@
                 last_miss } ->
            let p2p_peer_id = State.of_p2p_peer_id state in
            ( trusted,
->>>>>>> fc8990b1
              greylisted_until,
              state,
              p2p_peer_id,
@@ -376,38 +318,6 @@
              last_established_connection,
              last_disconnection,
              last_seen,
-<<<<<<< HEAD
-             last_miss ) ->
-        let state = State.of_peerid_state state p2p_peer_id in
-        {
-          trusted;
-          greylisted_until;
-          state;
-          last_failed_connection;
-          last_rejected_connection;
-          last_established_connection;
-          last_disconnection;
-          last_seen;
-          last_miss;
-        })
-      (obj10
-         (req "trusted" bool)
-         (dft "greylisted_until" Time.System.encoding Time.System.epoch)
-         (req "state" State.encoding)
-         (opt "p2p_peer_id" P2p_peer_id.encoding)
-         (opt "last_failed_connection" Time.System.encoding)
-         (opt
-            "last_rejected_connection"
-            (tup2 P2p_peer_id.encoding Time.System.encoding))
-         (opt
-            "last_established_connection"
-            (tup2 P2p_peer_id.encoding Time.System.encoding))
-         (opt
-            "last_disconnection"
-            (tup2 P2p_peer_id.encoding Time.System.encoding))
-         (opt "last_seen" (tup2 P2p_peer_id.encoding Time.System.encoding))
-         (opt "last_miss" Time.System.encoding))
-=======
              last_miss ))
          (fun ( trusted,
                 greylisted_until,
@@ -448,7 +358,6 @@
                (tup2 P2p_peer_id.encoding Time.System.encoding))
             (opt "last_seen" (tup2 P2p_peer_id.encoding Time.System.encoding))
             (opt "last_miss" Time.System.encoding))
->>>>>>> fc8990b1
 end
 
 module Pool_event = struct
@@ -540,10 +449,6 @@
 
   type t = kind Time.System.stamped
 
-<<<<<<< HEAD
-  let encoding = Time.System.stamped_encoding kind_encoding
-end
-=======
   let encoding =
     Data_encoding.def
       "p2p_point.pool_event"
@@ -558,5 +463,4 @@
   Data_encoding.Registration.register ~pp:Id.pp Id.encoding ;
   Data_encoding.Registration.register ~pp:State.pp_digram State.encoding ;
   Data_encoding.Registration.register Info.encoding ;
-  Data_encoding.Registration.register Pool_event.encoding
->>>>>>> fc8990b1
+  Data_encoding.Registration.register Pool_event.encoding