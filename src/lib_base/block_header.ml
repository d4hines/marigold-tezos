(*****************************************************************************)
(*                                                                           *)
(* Open Source License                                                       *)
(* Copyright (c) 2018 Dynamic Ledger Solutions, Inc. <contact@tezos.com>     *)
(*                                                                           *)
(* Permission is hereby granted, free of charge, to any person obtaining a   *)
(* copy of this software and associated documentation files (the "Software"),*)
(* to deal in the Software without restriction, including without limitation *)
(* the rights to use, copy, modify, merge, publish, distribute, sublicense,  *)
(* and/or sell copies of the Software, and to permit persons to whom the     *)
(* Software is furnished to do so, subject to the following conditions:      *)
(*                                                                           *)
(* The above copyright notice and this permission notice shall be included   *)
(* in all copies or substantial portions of the Software.                    *)
(*                                                                           *)
(* THE SOFTWARE IS PROVIDED "AS IS", WITHOUT WARRANTY OF ANY KIND, EXPRESS OR*)
(* IMPLIED, INCLUDING BUT NOT LIMITED TO THE WARRANTIES OF MERCHANTABILITY,  *)
(* FITNESS FOR A PARTICULAR PURPOSE AND NONINFRINGEMENT. IN NO EVENT SHALL   *)
(* THE AUTHORS OR COPYRIGHT HOLDERS BE LIABLE FOR ANY CLAIM, DAMAGES OR OTHER*)
(* LIABILITY, WHETHER IN AN ACTION OF CONTRACT, TORT OR OTHERWISE, ARISING   *)
(* FROM, OUT OF OR IN CONNECTION WITH THE SOFTWARE OR THE USE OR OTHER       *)
(* DEALINGS IN THE SOFTWARE.                                                 *)
(*                                                                           *)
(*****************************************************************************)

type shell_header = {
  level : Int32.t;
  proto_level : int;
  (* uint8 *)
  predecessor : Block_hash.t;
  timestamp : Time.Protocol.t;
  validation_passes : int;
  (* uint8 *)
  operations_hash : Operation_list_list_hash.t;
  fitness : Fitness.t;
  context : Context_hash.t;
}

let shell_header_encoding =
  let open Data_encoding in
<<<<<<< HEAD
  def "block_header.shell"
=======
  def
    "block_header.shell"
    ~title:"Shell header"
    ~description:
      "Block header's shell-related content. It contains information such as \
       the block level, its predecessor and timestamp."
>>>>>>> fc8990b1
  @@ conv
       (fun { level;
              proto_level;
              predecessor;
              timestamp;
              validation_passes;
              operations_hash;
              fitness;
              context } ->
         ( level,
           proto_level,
           predecessor,
           timestamp,
           validation_passes,
           operations_hash,
           fitness,
           context ))
       (fun ( level,
              proto_level,
              predecessor,
              timestamp,
              validation_passes,
              operations_hash,
              fitness,
              context ) ->
         {
           level;
           proto_level;
           predecessor;
           timestamp;
           validation_passes;
           operations_hash;
           fitness;
           context;
         })
       (obj8
          (req "level" int32)
          (req "proto" uint8)
          (req "predecessor" Block_hash.encoding)
          (req "timestamp" Time.Protocol.encoding)
          (req "validation_pass" uint8)
          (req "operations_hash" Operation_list_list_hash.encoding)
          (req "fitness" Fitness.encoding)
          (req "context" Context_hash.encoding))

<<<<<<< HEAD
type t = {shell : shell_header; protocol_data : MBytes.t}
=======
type t = {shell : shell_header; protocol_data : Bytes.t}
>>>>>>> fc8990b1

include Compare.Make (struct
  type nonrec t = t

  let compare b1 b2 =
    let ( >> ) x y = if x = 0 then y () else x in
    let rec list compare xs ys =
      match (xs, ys) with
      | ([], []) ->
          0
      | (_ :: _, []) ->
          -1
      | ([], _ :: _) ->
          1
      | (x :: xs, y :: ys) ->
          compare x y >> fun () -> list compare xs ys
    in
    Block_hash.compare b1.shell.predecessor b2.shell.predecessor
    >> fun () ->
    compare b1.protocol_data b2.protocol_data
    >> fun () ->
    Operation_list_list_hash.compare
      b1.shell.operations_hash
      b2.shell.operations_hash
    >> fun () ->
    Time.Protocol.compare b1.shell.timestamp b2.shell.timestamp
    >> fun () -> list compare b1.shell.fitness b2.shell.fitness
end)

let encoding =
  let open Data_encoding in
<<<<<<< HEAD
  conv
    (fun {shell; protocol_data} -> (shell, protocol_data))
    (fun (shell, protocol_data) -> {shell; protocol_data})
    (merge_objs
       shell_header_encoding
       (obj1 (req "protocol_data" Variable.bytes)))
=======
  def
    "block_header"
    ~title:"Block header"
    ~description:
      "Block header. It contains both shell and protocol specific data."
  @@ conv
       (fun {shell; protocol_data} -> (shell, protocol_data))
       (fun (shell, protocol_data) -> {shell; protocol_data})
       (merge_objs
          shell_header_encoding
          (obj1 (req "protocol_data" Variable.bytes)))
>>>>>>> fc8990b1

let bounded_encoding ?max_size () =
  match max_size with
  | None ->
      encoding
  | Some max_size ->
      Data_encoding.check_size max_size encoding

let pp ppf op =
  Data_encoding.Json.pp ppf (Data_encoding.Json.construct encoding op)

let to_bytes v = Data_encoding.Binary.to_bytes_exn encoding v

let of_bytes b = Data_encoding.Binary.of_bytes encoding b

let of_bytes_exn b = Data_encoding.Binary.of_bytes_exn encoding b

<<<<<<< HEAD
let to_b58check v = Base58.safe_encode (MBytes.to_string (to_bytes v))

let of_b58check b =
  Option.apply (Base58.safe_decode b) ~f:(fun s ->
      Data_encoding.Binary.of_bytes encoding (MBytes.of_string s))
=======
let to_b58check v = Base58.safe_encode (Bytes.to_string (to_bytes v))

let of_b58check b =
  Option.apply (Base58.safe_decode b) ~f:(fun s ->
      Data_encoding.Binary.of_bytes encoding (Bytes.of_string s))
>>>>>>> fc8990b1

let hash block = Block_hash.hash_bytes [to_bytes block]

let hash_raw bytes = Block_hash.hash_bytes [bytes]

let forced_protocol_upgrades : (Int32.t * Protocol_hash.t) list =
  [ ( 28082l,
      Protocol_hash.of_b58check_exn
        "PsYLVpVvgbLhAhoqAkMFUo6gudkJ9weNXhUYCiLDzcUpFpkk8Wt" );
    ( 204761l,
      Protocol_hash.of_b58check_exn
        "PsddFKi32cMJ2qPjf43Qv5GDWLDPZb3T3bF6fLKiF5HtvHNU7aP" ) ]

let voted_protocol_overrides : (Protocol_hash.t * Protocol_hash.t) list =
  List.map
    (fun (a, b) ->
      (Protocol_hash.of_b58check_exn a, Protocol_hash.of_b58check_exn b))
    [ ( "PsBABY5HQTSkA4297zNHfsZNKtxULfL18y95qb3m53QJiXGmrbU",
        "PsBabyM1eUXZseaJdmXFApDSBqj8YBfwELoxZHHW77EMcAbbwAS" ) ]

module LevelMap = Map.Make (struct
  type t = Int32.t

  let compare = Int32.compare
end)

let get_forced_protocol_upgrade =
  let table =
    List.fold_left
      (fun map (level, hash) -> LevelMap.add level hash map)
      LevelMap.empty
      forced_protocol_upgrades
  in
  fun ~level -> LevelMap.find_opt level table

let get_voted_protocol_overrides proto_hash =
  List.assoc_opt proto_hash voted_protocol_overrides

let () =
  Data_encoding.Registration.register shell_header_encoding ;
  Data_encoding.Registration.register encoding<|MERGE_RESOLUTION|>--- conflicted
+++ resolved
@@ -38,16 +38,12 @@
 
 let shell_header_encoding =
   let open Data_encoding in
-<<<<<<< HEAD
-  def "block_header.shell"
-=======
   def
     "block_header.shell"
     ~title:"Shell header"
     ~description:
       "Block header's shell-related content. It contains information such as \
        the block level, its predecessor and timestamp."
->>>>>>> fc8990b1
   @@ conv
        (fun { level;
               proto_level;
@@ -93,11 +89,7 @@
           (req "fitness" Fitness.encoding)
           (req "context" Context_hash.encoding))
 
-<<<<<<< HEAD
-type t = {shell : shell_header; protocol_data : MBytes.t}
-=======
 type t = {shell : shell_header; protocol_data : Bytes.t}
->>>>>>> fc8990b1
 
 include Compare.Make (struct
   type nonrec t = t
@@ -129,14 +121,6 @@
 
 let encoding =
   let open Data_encoding in
-<<<<<<< HEAD
-  conv
-    (fun {shell; protocol_data} -> (shell, protocol_data))
-    (fun (shell, protocol_data) -> {shell; protocol_data})
-    (merge_objs
-       shell_header_encoding
-       (obj1 (req "protocol_data" Variable.bytes)))
-=======
   def
     "block_header"
     ~title:"Block header"
@@ -148,7 +132,6 @@
        (merge_objs
           shell_header_encoding
           (obj1 (req "protocol_data" Variable.bytes)))
->>>>>>> fc8990b1
 
 let bounded_encoding ?max_size () =
   match max_size with
@@ -166,19 +149,11 @@
 
 let of_bytes_exn b = Data_encoding.Binary.of_bytes_exn encoding b
 
-<<<<<<< HEAD
-let to_b58check v = Base58.safe_encode (MBytes.to_string (to_bytes v))
-
-let of_b58check b =
-  Option.apply (Base58.safe_decode b) ~f:(fun s ->
-      Data_encoding.Binary.of_bytes encoding (MBytes.of_string s))
-=======
 let to_b58check v = Base58.safe_encode (Bytes.to_string (to_bytes v))
 
 let of_b58check b =
   Option.apply (Base58.safe_decode b) ~f:(fun s ->
       Data_encoding.Binary.of_bytes encoding (Bytes.of_string s))
->>>>>>> fc8990b1
 
 let hash block = Block_hash.hash_bytes [to_bytes block]
 
