(*****************************************************************************)
(*                                                                           *)
(* Open Source License                                                       *)
(* Copyright (c) 2018 Dynamic Ledger Solutions, Inc. <contact@tezos.com>     *)
(* Copyright (c) 2019 Nomadic Labs <contact@nomadic-labs.com>                *)
(*                                                                           *)
(* Permission is hereby granted, free of charge, to any person obtaining a   *)
(* copy of this software and associated documentation files (the "Software"),*)
(* to deal in the Software without restriction, including without limitation *)
(* the rights to use, copy, modify, merge, publish, distribute, sublicense,  *)
(* and/or sell copies of the Software, and to permit persons to whom the     *)
(* Software is furnished to do so, subject to the following conditions:      *)
(*                                                                           *)
(* The above copyright notice and this permission notice shall be included   *)
(* in all copies or substantial portions of the Software.                    *)
(*                                                                           *)
(* THE SOFTWARE IS PROVIDED "AS IS", WITHOUT WARRANTY OF ANY KIND, EXPRESS OR*)
(* IMPLIED, INCLUDING BUT NOT LIMITED TO THE WARRANTIES OF MERCHANTABILITY,  *)
(* FITNESS FOR A PARTICULAR PURPOSE AND NONINFRINGEMENT. IN NO EVENT SHALL   *)
(* THE AUTHORS OR COPYRIGHT HOLDERS BE LIABLE FOR ANY CLAIM, DAMAGES OR OTHER*)
(* LIABILITY, WHETHER IN AN ACTION OF CONTRACT, TORT OR OTHERWISE, ARISING   *)
(* FROM, OUT OF OR IN CONNECTION WITH THE SOFTWARE OR THE USE OR OTHER       *)
(* DEALINGS IN THE SOFTWARE.                                                 *)
(*                                                                           *)
(*****************************************************************************)

open Protocol
open Alpha_context
open Alpha_client_context

val tez_sym : string

val no_print_source_flag : (bool, full) Clic.arg

val tez_arg :
  default:string -> parameter:string -> doc:string -> (Tez.t, full) Clic.arg

<<<<<<< HEAD
val bytes_parameter : (MBytes.t, full) Clic.parameter
=======
val bytes_parameter : (Bytes.t, full) Clic.parameter
>>>>>>> fc8990b1
<|MERGE_RESOLUTION|>--- conflicted
+++ resolved
@@ -35,8 +35,4 @@
 val tez_arg :
   default:string -> parameter:string -> doc:string -> (Tez.t, full) Clic.arg
 
-<<<<<<< HEAD
-val bytes_parameter : (MBytes.t, full) Clic.parameter
-=======
-val bytes_parameter : (Bytes.t, full) Clic.parameter
->>>>>>> fc8990b1
+val bytes_parameter : (Bytes.t, full) Clic.parameter