--- conflicted
+++ resolved
@@ -171,15 +171,6 @@
 
   val neuterize : sk_uri -> pk_uri tzresult Lwt.t
 
-<<<<<<< HEAD
-  val public_key :
-    ?interactive:Client_context.io_wallet ->
-    pk_uri ->
-    Signature.Public_key.t tzresult Lwt.t
-
-  val public_key_hash :
-    ?interactive:Client_context.io_wallet ->
-=======
   val import_secret_key :
     io:Client_context.io_wallet ->
     pk_uri ->
@@ -189,7 +180,6 @@
   val public_key : pk_uri -> Signature.Public_key.t tzresult Lwt.t
 
   val public_key_hash :
->>>>>>> fc8990b1
     pk_uri ->
     (Signature.Public_key_hash.t * Signature.Public_key.t option) tzresult
     Lwt.t
@@ -197,21 +187,12 @@
   val sign :
     ?watermark:Signature.watermark ->
     sk_uri ->
-<<<<<<< HEAD
-    MBytes.t ->
-    Signature.t tzresult Lwt.t
-
-  val deterministic_nonce : sk_uri -> MBytes.t -> MBytes.t tzresult Lwt.t
-
-  val deterministic_nonce_hash : sk_uri -> MBytes.t -> MBytes.t tzresult Lwt.t
-=======
     Bytes.t ->
     Signature.t tzresult Lwt.t
 
   val deterministic_nonce : sk_uri -> Bytes.t -> Bigstring.t tzresult Lwt.t
 
   val deterministic_nonce_hash : sk_uri -> Bytes.t -> Bytes.t tzresult Lwt.t
->>>>>>> fc8990b1
 
   val supports_deterministic_nonces : sk_uri -> bool tzresult Lwt.t
 end
@@ -261,15 +242,6 @@
   with_scheme_signer sk_uri (fun (module Signer : SIGNER) ->
       Signer.neuterize sk_uri)
 
-<<<<<<< HEAD
-let public_key ?interactive pk_uri =
-  with_scheme_signer pk_uri (fun (module Signer : SIGNER) ->
-      Signer.public_key ?interactive pk_uri)
-
-let public_key_hash ?interactive pk_uri =
-  with_scheme_signer pk_uri (fun (module Signer : SIGNER) ->
-      Signer.public_key_hash ?interactive pk_uri)
-=======
 let public_key pk_uri =
   with_scheme_signer pk_uri (fun (module Signer : SIGNER) ->
       Signer.public_key pk_uri)
@@ -281,7 +253,6 @@
 let import_secret_key ~io pk_uri =
   with_scheme_signer pk_uri (fun (module Signer : SIGNER) ->
       Signer.import_secret_key ~io pk_uri)
->>>>>>> fc8990b1
 
 let sign cctxt ?watermark sk_uri buf =
   with_scheme_signer sk_uri (fun (module Signer : SIGNER) ->
