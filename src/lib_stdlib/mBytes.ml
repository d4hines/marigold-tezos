(*****************************************************************************)
(*                                                                           *)
(* Open Source License                                                       *)
(* Copyright (c) 2018 Dynamic Ledger Solutions, Inc. <contact@tezos.com>     *)
(* Copyright (c) 2019 Nomadic Labs, <contact@nomadic-labs.com>               *)
(*                                                                           *)
(* Permission is hereby granted, free of charge, to any person obtaining a   *)
(* copy of this software and associated documentation files (the "Software"),*)
(* to deal in the Software without restriction, including without limitation *)
(* the rights to use, copy, modify, merge, publish, distribute, sublicense,  *)
(* and/or sell copies of the Software, and to permit persons to whom the     *)
(* Software is furnished to do so, subject to the following conditions:      *)
(*                                                                           *)
(* The above copyright notice and this permission notice shall be included   *)
(* in all copies or substantial portions of the Software.                    *)
(*                                                                           *)
(* THE SOFTWARE IS PROVIDED "AS IS", WITHOUT WARRANTY OF ANY KIND, EXPRESS OR*)
(* IMPLIED, INCLUDING BUT NOT LIMITED TO THE WARRANTIES OF MERCHANTABILITY,  *)
(* FITNESS FOR A PARTICULAR PURPOSE AND NONINFRINGEMENT. IN NO EVENT SHALL   *)
(* THE AUTHORS OR COPYRIGHT HOLDERS BE LIABLE FOR ANY CLAIM, DAMAGES OR OTHER*)
(* LIABILITY, WHETHER IN AN ACTION OF CONTRACT, TORT OR OTHERWISE, ARISING   *)
(* FROM, OUT OF OR IN CONNECTION WITH THE SOFTWARE OR THE USE OR OTHER       *)
(* DEALINGS IN THE SOFTWARE.                                                 *)
(*                                                                           *)
(*****************************************************************************)

<<<<<<< HEAD
include Bigstring
include EndianBigstring.BigEndian
module LE = EndianBigstring.LittleEndian

let make sz c =
  let buf = create sz in
  fill buf c ; buf

let to_hex t = Hex.of_cstruct (Cstruct.of_bigarray t)

let of_hex hex = Cstruct.to_bigarray (Hex.to_cstruct hex)

let pp_hex ppf s =
  let (`Hex hex) = to_hex s in
  Format.pp_print_string ppf hex

let cut ?(copy = false) sz bytes =
  let length = length bytes in
  if length <= sz then [bytes] (* if the result fits in the given sz *)
  else
    let may_copy = if copy then Bigstring.copy else fun t -> t in
    let nb_full = length / sz in
    (* nb of blocks of size sz *)
    let sz_full = nb_full * sz in
    (* size of the full part *)
    let acc =
      (* eventually init acc with a non-full block *)
      if sz_full = length then []
      else [may_copy (sub bytes sz_full (length - sz_full))]
    in
    let rec split_full_blocks curr_upper_limit acc =
      let start = curr_upper_limit - sz in
      assert (start >= 0) ;
      (* copy the block [ start, curr_upper_limit [ of size sz *)
      let acc = may_copy (sub bytes start sz) :: acc in
      if start = 0 then acc else split_full_blocks start acc
    in
    split_full_blocks sz_full acc

include Compare.Make (struct
  type nonrec t = t

  let compare = Bigstring.compare
end)
=======
type t = bytes

let create = Bytes.create

let length = Bytes.length

let copy = Bytes.copy

let sub = Bytes.sub

let blit = Bytes.blit

let blit_of_string = Bytes.blit_string

let blit_to_bytes = Bytes.blit

let of_string = Bytes.of_string

let to_string = Bytes.to_string

let sub_string = Bytes.sub_string

let get_char = Bytes.get

let set_char = Bytes.set

include TzEndian

module LE = struct
  let get_uint16 = Bytes_encodings.get_uint16_le

  let get_int16 = Bytes_encodings.get_int16_le

  let get_int32 = Bytes_encodings.get_int32_le

  let get_int64 = Bytes_encodings.get_int64_le

  let set_int16 = Bytes_encodings.set_int16_le

  let set_int32 = Bytes_encodings.set_int32_le

  let set_int64 = Bytes_encodings.set_int64_le
end

let ( = ) = Pervasives.( = )

let ( <> ) = Pervasives.( <> )

let ( < ) = Pervasives.( < )

let ( <= ) = Pervasives.( <= )

let ( >= ) = Pervasives.( >= )

let ( > ) = Pervasives.( > )

let compare = Bytes.compare

let concat s bs = Bytes.concat (Bytes.of_string s) bs

let to_hex t = Hex.of_bytes t

let of_hex hex = Hex.to_bytes hex
>>>>>>> fc8990b1
<|MERGE_RESOLUTION|>--- conflicted
+++ resolved
@@ -24,52 +24,6 @@
 (*                                                                           *)
 (*****************************************************************************)
 
-<<<<<<< HEAD
-include Bigstring
-include EndianBigstring.BigEndian
-module LE = EndianBigstring.LittleEndian
-
-let make sz c =
-  let buf = create sz in
-  fill buf c ; buf
-
-let to_hex t = Hex.of_cstruct (Cstruct.of_bigarray t)
-
-let of_hex hex = Cstruct.to_bigarray (Hex.to_cstruct hex)
-
-let pp_hex ppf s =
-  let (`Hex hex) = to_hex s in
-  Format.pp_print_string ppf hex
-
-let cut ?(copy = false) sz bytes =
-  let length = length bytes in
-  if length <= sz then [bytes] (* if the result fits in the given sz *)
-  else
-    let may_copy = if copy then Bigstring.copy else fun t -> t in
-    let nb_full = length / sz in
-    (* nb of blocks of size sz *)
-    let sz_full = nb_full * sz in
-    (* size of the full part *)
-    let acc =
-      (* eventually init acc with a non-full block *)
-      if sz_full = length then []
-      else [may_copy (sub bytes sz_full (length - sz_full))]
-    in
-    let rec split_full_blocks curr_upper_limit acc =
-      let start = curr_upper_limit - sz in
-      assert (start >= 0) ;
-      (* copy the block [ start, curr_upper_limit [ of size sz *)
-      let acc = may_copy (sub bytes start sz) :: acc in
-      if start = 0 then acc else split_full_blocks start acc
-    in
-    split_full_blocks sz_full acc
-
-include Compare.Make (struct
-  type nonrec t = t
-
-  let compare = Bigstring.compare
-end)
-=======
 type t = bytes
 
 let create = Bytes.create
@@ -132,5 +86,4 @@
 
 let to_hex t = Hex.of_bytes t
 
-let of_hex hex = Hex.to_bytes hex
->>>>>>> fc8990b1
+let of_hex hex = Hex.to_bytes hex