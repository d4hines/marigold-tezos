(*****************************************************************************)
(*                                                                           *)
(* Open Source License                                                       *)
(* Copyright (c) 2018 Dynamic Ledger Solutions, Inc. <contact@tezos.com>     *)
(*                                                                           *)
(* Permission is hereby granted, free of charge, to any person obtaining a   *)
(* copy of this software and associated documentation files (the "Software"),*)
(* to deal in the Software without restriction, including without limitation *)
(* the rights to use, copy, modify, merge, publish, distribute, sublicense,  *)
(* and/or sell copies of the Software, and to permit persons to whom the     *)
(* Software is furnished to do so, subject to the following conditions:      *)
(*                                                                           *)
(* The above copyright notice and this permission notice shall be included   *)
(* in all copies or substantial portions of the Software.                    *)
(*                                                                           *)
(* THE SOFTWARE IS PROVIDED "AS IS", WITHOUT WARRANTY OF ANY KIND, EXPRESS OR*)
(* IMPLIED, INCLUDING BUT NOT LIMITED TO THE WARRANTIES OF MERCHANTABILITY,  *)
(* FITNESS FOR A PARTICULAR PURPOSE AND NONINFRINGEMENT. IN NO EVENT SHALL   *)
(* THE AUTHORS OR COPYRIGHT HOLDERS BE LIABLE FOR ANY CLAIM, DAMAGES OR OTHER*)
(* LIABILITY, WHETHER IN AN ACTION OF CONTRACT, TORT OR OTHERWISE, ARISING   *)
(* FROM, OUT OF OR IN CONNECTION WITH THE SOFTWARE OR THE USE OR OTHER       *)
(* DEALINGS IN THE SOFTWARE.                                                 *)
(*                                                                           *)
(*****************************************************************************)

let ( // ) = Filename.concat

(** Basic blocks *)

let genesis_hash =
  Block_hash.of_b58check_exn
    "BLockGenesisGenesisGenesisGenesisGenesisGeneskvg68z"

let genesis_protocol =
  Protocol_hash.of_b58check_exn
    "ProtoDemoNoopsDemoNoopsDemoNoopsDemoNoopsDemo6XBoYp"

let genesis_time = Time.Protocol.of_seconds 0L

let state_genesis_block =
  {
    State.Chain.time = genesis_time;
    State.Chain.block = genesis_hash;
    State.Chain.protocol = genesis_protocol;
  }

let chain_id = Chain_id.of_block_hash genesis_hash

module Proto = (val Registered_protocol.get_exn genesis_protocol)

let incr_timestamp timestamp =
  Time.Protocol.add timestamp (Int64.add 1L (Random.int64 10L))

let incr_fitness fitness =
  let new_fitness =
    match fitness with
    | [fitness] ->
        Pervasives.(
          Data_encoding.Binary.of_bytes Data_encoding.int64 fitness
          |> Option.unopt ~default:0L |> Int64.succ
          |> Data_encoding.Binary.to_bytes_exn Data_encoding.int64)
    | _ ->
        Data_encoding.Binary.to_bytes_exn Data_encoding.int64 1L
  in
  [new_fitness]

(* returns a new state with a single block, genesis *)
let init_chain base_dir : State.Chain.t Lwt.t =
  let store_root = base_dir // "store" in
  let context_root = base_dir // "context" in
  State.init
    ~store_root
    ~context_root
    ~history_mode:Archive
    state_genesis_block
  >>= function
  | Error _ ->
      Pervasives.failwith "read err"
  | Ok (_state, chain, _index, _history_mode) ->
      Lwt.return chain

let block_header ?(context = Context_hash.zero) (pred : State.Block.t) :
    Block_header.t =
  let pred_header = State.Block.shell_header pred in
  let timestamp = incr_timestamp pred_header.timestamp in
  let fitness = incr_fitness pred_header.fitness in
  {
    Block_header.shell =
      {
        level = Int32.add Int32.one (State.Block.level pred);
        proto_level = 0;
        predecessor = State.Block.hash pred;
        timestamp;
        validation_passes = 0;
        operations_hash = Operation_list_list_hash.empty;
        fitness;
        context;
      };
<<<<<<< HEAD
    Block_header.protocol_data = MBytes.of_string "";
=======
    Block_header.protocol_data = Bytes.of_string "";
>>>>>>> fc8990b1
  }

let zero = Bytes.create 0

(* adds n blocks on top of an initialized chain *)
let make_empty_chain (chain : State.Chain.t) n : Block_hash.t Lwt.t =
  State.Block.read_opt chain genesis_hash
  >|= Option.unopt_assert ~loc:__POS__
  >>= fun genesis ->
<<<<<<< HEAD
  State.Block.context genesis
  >>= fun empty_context ->
  let header = State.Block.header genesis in
  let timestamp = State.Block.timestamp genesis in
  Context.hash ~time:timestamp empty_context
  >>= fun empty_context_hash ->
=======
  State.Block.context_exn genesis
  >>= fun empty_context ->
  let header = State.Block.header genesis in
  let timestamp = State.Block.timestamp genesis in
  let empty_context_hash = Context.hash ~time:timestamp empty_context in
>>>>>>> fc8990b1
  Context.commit ~time:header.shell.timestamp empty_context
  >>= fun context ->
  let header = {header with shell = {header.shell with context}} in
  let empty_result =
    {
<<<<<<< HEAD
      State.Block.context_hash = empty_context_hash;
=======
      Block_validation.context_hash = empty_context_hash;
>>>>>>> fc8990b1
      message = None;
      max_operations_ttl = 0;
      last_allowed_fork_level = 0l;
    }
  in
  let rec loop lvl pred =
    if lvl >= n then return pred
    else
      let header =
        {
          header with
          shell =
            {header.shell with predecessor = pred; level = Int32.of_int lvl};
        }
      in
      State.Block.store
        chain
        header
        zero
        []
        []
        empty_result
        ~forking_testchain:false
      >>=? fun _ -> loop (lvl + 1) (Block_header.hash header)
  in
  loop 1 genesis_hash
  >>= function
  | Ok b ->
      Lwt.return b
  | Error err ->
      Error_monad.pp_print_error Format.err_formatter err ;
      assert false

(* helper functions ------------------------------------- *)

(* wall clock time of a unit function *)
let time1 (f : unit -> 'a) : 'a * float =
  let t = Unix.gettimeofday () in
  let res = f () in
  let wall_clock = Unix.gettimeofday () -. t in
  (res, wall_clock)

(* returns result from first run and average time of [runs] runs *)
let time ?(runs = 1) f =
  if runs < 1 then invalid_arg "time negative arg"
  else
    let rec loop cnt sum =
      if cnt = runs then sum
      else
        let (_, t) = time1 f in
        loop (cnt + 1) (sum +. t)
    in
    let (res, t) = time1 f in
    let sum = loop 1 t in
    (res, sum /. float runs)

let rec repeat f n =
  if n < 0 then invalid_arg "repeat: negative arg"
  else if n = 0 then ()
  else
    let _ = f () in
    repeat f (n - 1)

(* ----------------------------------------------------- *)

let print_block b =
  Printf.printf
    "%6i %s\n"
    (Int32.to_int (State.Block.level b))
    (Block_hash.to_b58check (State.Block.hash b))

let print_block_h chain bh =
  State.Block.read_opt chain bh
  >|= Option.unopt_assert ~loc:__POS__
  >|= fun b -> print_block b

(* returns the predecessor at distance one, reading the header *)
let linear_predecessor chain (bh : Block_hash.t) : Block_hash.t option Lwt.t =
  State.Block.read_opt chain bh
  >|= Option.unopt_assert ~loc:__POS__
  >>= fun b ->
  State.Block.predecessor b
  >|= function None -> None | Some pred -> Some (State.Block.hash pred)

let print_chain chain bh =
  let rec loop bh cnt =
    let _ = print_block_h chain bh in
    linear_predecessor chain bh
    >>= function Some pred -> loop pred (cnt + 1) | None -> Lwt.return_unit
  in
  loop bh 0

(* returns the predecessors at ditance n, traversing all n intermediate blocks *)
let linear_predecessor_n (chain : State.Chain.t) (bh : Block_hash.t)
    (distance : int) : Block_hash.t option Lwt.t =
  (* let _ = Printf.printf "LP: %4i " distance; print_block_h chain bh in *)
  if distance < 1 then invalid_arg "distance<1"
  else
    let rec loop bh distance =
      if distance = 0 then Lwt.return_some bh (* reached distance *)
      else
        linear_predecessor chain bh
        >>= function
        | None -> Lwt.return_none | Some pred -> loop pred (distance - 1)
    in
    loop bh distance

(* Tests that the linear predecessor defined above and the
   exponential predecessor implemented in State.predecessor_n
   return the same block and it is the block at the distance
   requested *)
let test_pred (base_dir : string) : unit tzresult Lwt.t =
  let size_chain = 1000 in
  init_chain base_dir
  >>= fun chain ->
  make_empty_chain chain size_chain
  >>= fun head ->
  let test_once distance =
    linear_predecessor_n chain head distance
    >>= fun lin_res ->
    State.Block.read_opt chain head
    >|= Option.unopt_assert ~loc:__POS__
    >>= fun head_block ->
    State.Block.predecessor_n head_block distance
    >>= fun exp_res ->
    match (lin_res, exp_res) with
    | (None, None) ->
        Lwt.return_unit
    | (None, Some _) | (Some _, None) ->
        Assert.fail_msg "mismatch between exponential and linear predecessor_n"
    | (Some lin_res, Some exp_res) ->
        (* check that the two results are the same *)
        assert (lin_res = exp_res) ;
        State.Block.read_opt chain lin_res
        >|= Option.unopt_assert ~loc:__POS__
        >>= fun pred ->
        let level_pred = Int32.to_int (State.Block.level pred) in
        State.Block.read_opt chain head
        >|= Option.unopt_assert ~loc:__POS__
        >>= fun head ->
        let level_start = Int32.to_int (State.Block.level head) in
        (* check distance using the level *)
        assert (level_start - distance = level_pred) ;
        Lwt.return_unit
  in
  let _ = Random.self_init () in
  let range = size_chain + (size_chain / 10) in
  let repeats = 100 in
  return (repeat (fun () -> test_once (1 + Random.int range)) repeats)

let seed =
  let receiver_id =
    P2p_peer.Id.of_string_exn (String.make P2p_peer.Id.size 'r')
  in
  let sender_id =
    P2p_peer.Id.of_string_exn (String.make P2p_peer.Id.size 's')
  in
  {Block_locator.receiver_id; sender_id}

(* compute locator using the linear predecessor *)
let compute_linear_locator chain_state ~size block =
  let block_hash = State.Block.hash block in
  let header = State.Block.header block in
  Block_locator.compute
    ~get_predecessor:(linear_predecessor_n chain_state)
    block_hash
    header
    ~size
    seed

(* given the size of a chain, returns the size required for a locator
   to reach genesis *)
let compute_size_locator size_chain =
  let repeats = 10. in
  int_of_float ((log (float size_chain /. repeats) /. log 2.) -. 1.) * 10

(* given the size of a locator, returns the size of the chain that it
   can cover back to genesis *)
let compute_size_chain size_locator =
  let repeats = 10. in
  int_of_float (repeats *. (2. ** float (size_locator + 1)))

(* test if the linear and exponential locator are the same and outputs
   their timing.
   Run the test with:
   $ dune build @runbench_locator
   Copy the output to a file timing.dat and plot it with:
   $ test_locator_plot.sh timing.dat
*)
(*
   chain 1 year   518k   covered by locator 150
   chain 2 months 86k    covered by locator 120
*)
let test_locator base_dir =
  let size_chain = 80000 in
  (* timing locators with average over [runs] times *)
  let runs = 10 in
  let _ = Printf.printf "#runs %i\n" runs in
  (* limit after which exp should go linear *)
  let exp_limit = compute_size_chain 120 in
  let _ = Printf.printf "#exp_limit %i\n" exp_limit in
  (* size after which locator always reaches genesis *)
  let locator_limit = compute_size_locator size_chain in
  let _ = Printf.printf "#locator_limit %i\n" locator_limit in
  init_chain base_dir
  >>= fun chain ->
  time1 (fun () -> make_empty_chain chain size_chain)
  |> fun (res, t_chain) ->
  let _ =
    Printf.printf
      "#size_chain %i built in %f sec\n#      size      exp       lins\n"
      size_chain
      t_chain
  in
  res
  >>= fun head ->
  let check_locator size : unit tzresult Lwt.t =
    State.read_chain_data chain (fun _ data ->
        Lwt.return (data.caboose, data.save_point))
    >>= fun ((_, caboose), _save_point) ->
    State.Block.read chain head
    >>=? fun block ->
    time ~runs (fun () -> State.compute_locator chain ~size block seed)
    |> fun (l_exp, t_exp) ->
    time ~runs (fun () -> compute_linear_locator chain ~caboose ~size block)
    |> fun (l_lin, t_lin) ->
    l_exp
    >>= fun l_exp ->
    l_lin
    >>= fun l_lin ->
    let (_, l_exp) = (l_exp : Block_locator.t :> _ * _) in
    let (_, l_lin) = (l_lin : Block_locator.t :> _ * _) in
    let _ = Printf.printf "%10i %f %f\n" size t_exp t_lin in
    List.iter2
      (fun hn ho ->
        if not (Block_hash.equal hn ho) then
          Assert.fail_msg "Invalid locator %i" size)
      l_exp
      l_lin ;
    return_unit
  in
  let stop = locator_limit + 20 in
  let rec loop size =
    if size < stop then check_locator size >>=? fun _ -> loop (size + 5)
    else return_unit
  in
  loop 1

let wrap n f =
  Alcotest_lwt.test_case n `Quick (fun _ () ->
      Lwt_utils_unix.with_tempdir "tezos_test_" (fun dir ->
          f dir
          >>= function
          | Ok () ->
              Lwt.return_unit
          | Error error ->
              Format.kasprintf Pervasives.failwith "%a" pp_print_error error))

let tests = [wrap "test pred" test_pred]

let bench = [wrap "test locator" test_locator]

let tests =
  try if Sys.argv.(1) = "--no-bench" then tests else tests @ bench
  with _ -> tests @ bench

let () = Alcotest.run ~argv:[|""|] "tezos-shell" [("locator", tests)]<|MERGE_RESOLUTION|>--- conflicted
+++ resolved
@@ -96,11 +96,7 @@
         fitness;
         context;
       };
-<<<<<<< HEAD
-    Block_header.protocol_data = MBytes.of_string "";
-=======
     Block_header.protocol_data = Bytes.of_string "";
->>>>>>> fc8990b1
   }
 
 let zero = Bytes.create 0
@@ -110,30 +106,17 @@
   State.Block.read_opt chain genesis_hash
   >|= Option.unopt_assert ~loc:__POS__
   >>= fun genesis ->
-<<<<<<< HEAD
-  State.Block.context genesis
-  >>= fun empty_context ->
-  let header = State.Block.header genesis in
-  let timestamp = State.Block.timestamp genesis in
-  Context.hash ~time:timestamp empty_context
-  >>= fun empty_context_hash ->
-=======
   State.Block.context_exn genesis
   >>= fun empty_context ->
   let header = State.Block.header genesis in
   let timestamp = State.Block.timestamp genesis in
   let empty_context_hash = Context.hash ~time:timestamp empty_context in
->>>>>>> fc8990b1
   Context.commit ~time:header.shell.timestamp empty_context
   >>= fun context ->
   let header = {header with shell = {header.shell with context}} in
   let empty_result =
     {
-<<<<<<< HEAD
-      State.Block.context_hash = empty_context_hash;
-=======
       Block_validation.context_hash = empty_context_hash;
->>>>>>> fc8990b1
       message = None;
       max_operations_ttl = 0;
       last_allowed_fork_level = 0l;
