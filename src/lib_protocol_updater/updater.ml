--- conflicted
+++ resolved
@@ -53,11 +53,7 @@
     // Protocol_hash.to_short_b58check hash
     // Format.asprintf "protocol_%a" Protocol_hash.pp hash
   in
-<<<<<<< HEAD
-  Lwt_utils_unix.Protocol.write_dir source_dir ~hash p
-=======
   Tezos_base_unix.Protocol_files.write_dir source_dir ~hash p
->>>>>>> fc8990b1
   >>=? (fun () ->
          let compiler_command =
            ( Sys.executable_name,
