(*****************************************************************************)
(*                                                                           *)
(* Open Source License                                                       *)
(* Copyright (c) 2018 Dynamic Ledger Solutions, Inc. <contact@tezos.com>     *)
(* Copyright (c) 2019 Nomadic Labs, <contact@nomadic-labs.com>               *)
(*                                                                           *)
(* Permission is hereby granted, free of charge, to any person obtaining a   *)
(* copy of this software and associated documentation files (the "Software"),*)
(* to deal in the Software without restriction, including without limitation *)
(* the rights to use, copy, modify, merge, publish, distribute, sublicense,  *)
(* and/or sell copies of the Software, and to permit persons to whom the     *)
(* Software is furnished to do so, subject to the following conditions:      *)
(*                                                                           *)
(* The above copyright notice and this permission notice shall be included   *)
(* in all copies or substantial portions of the Software.                    *)
(*                                                                           *)
(* THE SOFTWARE IS PROVIDED "AS IS", WITHOUT WARRANTY OF ANY KIND, EXPRESS OR*)
(* IMPLIED, INCLUDING BUT NOT LIMITED TO THE WARRANTIES OF MERCHANTABILITY,  *)
(* FITNESS FOR A PARTICULAR PURPOSE AND NONINFRINGEMENT. IN NO EVENT SHALL   *)
(* THE AUTHORS OR COPYRIGHT HOLDERS BE LIABLE FOR ANY CLAIM, DAMAGES OR OTHER*)
(* LIABILITY, WHETHER IN AN ACTION OF CONTRACT, TORT OR OTHERWISE, ARISING   *)
(* FROM, OUT OF OR IN CONNECTION WITH THE SOFTWARE OR THE USE OR OTHER       *)
(* DEALINGS IN THE SOFTWARE.                                                 *)
(*                                                                           *)
(*****************************************************************************)

open Node_logging
open Genesis_chain

type error += Non_private_sandbox of P2p_addr.t
type error += RPC_Port_already_in_use of P2p_point.Id.t list

let () =
  register_error_kind
    `Permanent
    ~id:"main.run.non_private_sandbox"
    ~title:"Forbidden public sandbox"
    ~description:"A sandboxed node should not listen on a public address."
    ~pp:begin fun ppf addr ->
      Format.fprintf ppf
        "The node is configured to listen on a public address (%a), \
         while only 'private' networks are authorised with `--sandbox`.
           See `%s run --help` on how to change the listening address."
        Ipaddr.V6.pp addr Sys.argv.(0)
    end
    Data_encoding.(obj1 (req "addr" P2p_addr.encoding))
    (function Non_private_sandbox addr -> Some addr | _ -> None)
    (fun addr -> Non_private_sandbox addr);
  register_error_kind
    `Permanent
    ~id:"main.run.port_already_in_use"
    ~title:"Cannot start node: RPC port already in use"
    ~description:"Another tezos node is probably running on the same RPC port."
    ~pp:begin fun ppf addrlist ->
      Format.fprintf ppf
        "Another tezos node is probably running on one of these addresses (%a). \
         Please choose another RPC port."
        (Format.pp_print_list P2p_point.Id.pp) addrlist
    end
    Data_encoding.(obj1 (req "addrlist" (list P2p_point.Id.encoding)))
    (function | RPC_Port_already_in_use addrlist -> Some addrlist | _ -> None)
    (fun addrlist -> RPC_Port_already_in_use addrlist)

let (//) = Filename.concat

let init_node ?sandbox ?checkpoint (config : Node_config_file.t) =
  begin
    match sandbox with
    | None -> Lwt.return_none
    | Some sandbox_param ->
        match sandbox_param with
        | None -> Lwt.return_none
        | Some file ->
            Lwt_utils_unix.Json.read_file file >>= function
            | Error err ->
                lwt_warn
                  "Cannot parse sandbox parameters: %s" file >>= fun () ->
                lwt_debug "%a" pp_print_error err >>= fun () ->
                Lwt.return_none
            | Ok json ->
                Lwt.return_some json
  end >>= fun sandbox_param ->
  (* TODO "WARN" when pow is below our expectation. *)
  begin
    match config.p2p.discovery_addr with
    | None ->
        lwt_log_notice "No local peer discovery." >>= fun () ->
        return (None, None)
    | Some addr ->
        Node_config_file.resolve_discovery_addrs addr >>= function
        | [] ->
            failwith "Cannot resolve P2P discovery address: %S" addr
        | (addr, port) :: _ ->
            return (Some addr, Some port)
  end >>=? fun (discovery_addr, discovery_port) ->
  begin
    match config.p2p.listen_addr with
    | None ->
        lwt_log_notice "Not listening to P2P calls." >>= fun () ->
        return (None, None)
    | Some addr ->
        Node_config_file.resolve_listening_addrs addr >>= function
        | [] ->
            failwith "Cannot resolve P2P listening address: %S" addr
        | (addr, port) :: _ -> return (Some addr, Some port)
  end >>=? fun (listening_addr, listening_port) ->
  begin
    match listening_addr, sandbox with
    | Some addr, Some _
      when Ipaddr.V6.(compare addr unspecified) = 0 ->
        return_none
    | Some addr, Some _ when not (Ipaddr.V6.is_private addr) ->
        fail (Non_private_sandbox addr)
    | None, Some _ -> return_none
    | _ ->
        (Node_config_file.resolve_bootstrap_addrs
           config.p2p.bootstrap_peers) >>= fun trusted_points ->
        Node_identity_file.read
          (config.data_dir //
           Node_data_version.default_identity_file_name) >>=? fun identity ->
        lwt_log_notice
          "Peer's global id: %a"
          P2p_peer.Id.pp identity.peer_id >>= fun () ->
        let p2p_config : P2p.config =
          { listening_addr ;
            listening_port ;
            discovery_addr ;
            discovery_port ;
            trusted_points ;
            peers_file =
              (config.data_dir // "peers.json") ;
            private_mode = config.p2p.private_mode ;
            identity ;
            proof_of_work_target =
              Crypto_box.make_target config.p2p.expected_pow ;
            disable_mempool = config.p2p.disable_mempool ;
            trust_discovered_peers = (sandbox_param <> None) ;
<<<<<<< HEAD
            disable_testchain = not config.p2p.enable_testchain ;
=======
            disable_testchain = config.p2p.disable_testchain ;
>>>>>>> 6ffabdd8
          }
        in
        return_some (p2p_config, config.p2p.limits)
  end >>=? fun p2p_config ->
  let node_config : Node.config = {
    genesis ;
    patch_context = Some (Patch_context.patch_context sandbox_param) ;
    store_root = Node_data_version.store_dir config.data_dir ;
    context_root = Node_data_version.context_dir config.data_dir ;
    p2p = p2p_config ;
    test_chain_max_tll = Some (48 * 3600) ; (* 2 days *)
    checkpoint ;
  } in
  Node.create
    ~sandboxed:(sandbox <> None)
    node_config
    config.shell.peer_validator_limits
    config.shell.block_validator_limits
    config.shell.prevalidator_limits
    config.shell.chain_validator_limits
    config.shell.history_mode

(* Add default accepted CORS headers *)
let sanitize_cors_headers ~default headers =
  List.map String.lowercase_ascii headers |>
  String.Set.of_list |>
  String.Set.(union (of_list default)) |>
  String.Set.elements

let launch_rpc_server
    (rpc_config : Node_config_file.rpc) node (addr, port) =
  let host = Ipaddr.V6.to_string addr in
  let dir = Node.build_rpc_directory node in
  let mode =
    match rpc_config.tls with
    | None -> `TCP (`Port port)
    | Some { cert ; key } ->
        `TLS (`Crt_file_path cert, `Key_file_path key,
              `No_password, `Port port) in
  lwt_log_notice
    "Starting a RPC server listening on %s:%d%s."
    host port
    (if rpc_config.tls = None then "" else " (TLS enabled)") >>= fun () ->
  let cors_headers =
    sanitize_cors_headers
      ~default:["Content-Type"] rpc_config.cors_headers in
  Lwt.catch begin fun () ->
    RPC_server.launch ~host mode dir
      ~media_types:Media_type.all_media_types
      ~cors:{ allowed_origins = rpc_config.cors_origins ;
              allowed_headers = cors_headers } >>= return
  end begin function
    | Unix.Unix_error(Unix.EADDRINUSE, "bind","") ->
        fail (RPC_Port_already_in_use [(addr,port)])
    | exn -> Lwt.return (error_exn exn)
  end

let init_rpc (rpc_config: Node_config_file.rpc) node =
  match rpc_config.listen_addr with
  | None ->
      lwt_log_notice "Not listening to RPC calls." >>= fun () ->
      return_nil
  | Some addr ->
      Node_config_file.resolve_rpc_listening_addrs addr >>= function
      | [] ->
          failwith "Cannot resolve listening address: %S" addr
      | addrs ->
          map_s (launch_rpc_server rpc_config node) addrs

let init_signal () =
  let handler name id = try
      fatal_error "Received the %s signal, triggering shutdown." name ;
      Lwt_exit.exit id
    with _ -> () in
  ignore (Lwt_unix.on_signal Sys.sigint (handler "INT") : Lwt_unix.signal_handler_id) ;
  ignore (Lwt_unix.on_signal Sys.sigterm (handler "TERM") : Lwt_unix.signal_handler_id)

let run ?verbosity ?sandbox ?checkpoint (config : Node_config_file.t) =
  Node_data_version.ensure_data_dir config.data_dir >>=? fun () ->
  Lwt_lock_file.create
    ~unlink_on_exit:true (Node_data_version.lock_file config.data_dir) >>=? fun () ->
  init_signal () ;
  let log_cfg =
    match verbosity with
    | None -> config.log
    | Some default_level -> { config.log with default_level } in
  Internal_event_unix.init ~lwt_log_sink:log_cfg
    ~configuration:config.internal_events () >>= fun () ->
  Updater.init (Node_data_version.protocol_dir config.data_dir) ;
  lwt_log_notice "Starting the Tezos node..." >>= fun () ->
  begin init_node ?sandbox ?checkpoint config >>= function
    | Ok node -> return node
    | Error (State.Incorrect_history_mode_switch { previous_mode ; next_mode } :: _) ->
        failwith "@[Cannot switch from history mode '%a' to \
                  '%a'. Import a context from a corresponding snapshot \
                  or re-synchronize a node with an empty tezos node \
                  directory.@]"
          History_mode.pp previous_mode
          History_mode.pp next_mode
    | Error _ as err -> Lwt.return err
  end >>=? fun node ->
  init_rpc config.rpc node >>=? fun rpc ->
  lwt_log_notice "The Tezos node is now running!" >>= fun () ->
  Lwt_exit.termination_thread >>= fun x ->
  lwt_log_notice "Shutting down the Tezos node..." >>= fun () ->
  Node.shutdown node >>= fun () ->
  lwt_log_notice "Shutting down the RPC server..." >>= fun () ->
  Lwt_list.iter_s RPC_server.shutdown rpc >>= fun () ->
  lwt_log_notice "BYE (%d)" x >>= fun () ->
  Internal_event_unix.close () >>= fun () ->
  return_unit

let process sandbox verbosity checkpoint args =
  let verbosity =
    let open Internal_event in
    match verbosity with
    | [] -> None
    | [_] -> Some Info
    | _ -> Some Debug in
  let run =
    Node_shared_arg.read_and_patch_config_file
      ~ignore_bootstrap_peers:(match sandbox with
          | Some _ -> true
          | None -> false)
      args >>=? fun config ->
    begin match sandbox with
      | Some _ ->
          if config.data_dir = Node_config_file.default_data_dir
          then failwith "Cannot use default data directory while in sandbox mode"
          else return_unit
      | None -> return_unit
    end >>=? fun () ->
    begin
      match checkpoint with
      | None -> return_none
      | Some s ->
          match Block_header.of_b58check s with
          | Some b -> return_some b
          | None ->
              failwith "Failed to parse the provided checkpoint (Base58Check-encoded)."
    end >>=? fun checkpoint ->
    Lwt_lock_file.is_locked
      (Node_data_version.lock_file config.data_dir) >>=? function
    | false ->
        Lwt.catch
          (fun () -> run ?sandbox ?verbosity ?checkpoint config)
          (function
            |Unix.Unix_error(Unix.EADDRINUSE, "bind","") ->
                begin match config.rpc.listen_addr with
                  | None -> assert false
                  | Some addr ->
                      Node_config_file.resolve_rpc_listening_addrs addr >>= fun addrlist ->
                      fail (RPC_Port_already_in_use addrlist)
                end
            | exn -> Lwt.return (error_exn exn)
          )
    | true -> failwith "Data directory is locked by another process" in
  match Lwt_main.run run with
  | Ok () -> `Ok ()
  | Error err -> `Error (false, Format.asprintf "%a" pp_print_error err)

module Term = struct

  let verbosity =
    let open Cmdliner in
    let doc =
      "Increase log level. Using $(b,-v) is equivalent to \
       using $(b,TEZOS_LOG='* -> info'), and $(b,-vv) is equivalent to using \
       $(b,TEZOS_LOG='* -> debug')." in
    Arg.(value & flag_all &
         info ~docs:Node_shared_arg.Manpage.misc_section ~doc ["v"])

  let sandbox =
    let open Cmdliner in
    let doc =
      "Run the daemon in sandbox mode. \
       P2P to non-localhost addresses are disabled, and constants of \
       the economic protocol can be altered with an optional JSON file. \
       $(b,IMPORTANT): Using sandbox mode affects the node state and \
       subsequent runs of Tezos node must also use sandbox mode. \
       In order to run the node in normal mode afterwards, a full reset \
       must be performed (by removing the node's data directory)."
    in
    Arg.(value & opt ~vopt:(Some None) (some (some string)) None &
         info ~docs:Node_shared_arg.Manpage.misc_section
           ~doc ~docv:"FILE.json" ["sandbox"])

  let checkpoint =
    let open Cmdliner in
    let doc =
      "When asked to take a block hash as a checkpoint, the daemon \
       will only accept the chains that contains that block and those \
       that might reach it."
    in
    Arg.(value & opt (some string) None &
         info ~docs:Node_shared_arg.Manpage.misc_section
           ~doc ~docv:"<level>,<block_hash>" ["checkpoint"])

  let term =
    Cmdliner.Term.(ret (const process $ sandbox $ verbosity $ checkpoint $
                        Node_shared_arg.Term.args))

end

module Manpage = struct

  let command_description =
    "The $(b,run) command is meant to run the Tezos node. \
     Most of its command line arguments corresponds to config file \
     entries, and will have priority over the latter if used."

  let description = [
    `S "DESCRIPTION" ;
    `P command_description ;
  ]

  let debug =
    let log_sections =
      String.concat " "
        (List.rev !Internal_event.Legacy_logging.sections) in
    [
      `S "DEBUG" ;
      `P ("The environment variable $(b,TEZOS_LOG) is used to fine-tune \
           what is going to be logged. The syntax is \
           $(b,TEZOS_LOG='<section> -> <level> [ ; ...]') \
           where section is one of $(i,"
          ^ log_sections ^
          ") and level is one of $(i,fatal), $(i,error), $(i,warn), \
           $(i,notice), $(i,info) or $(i,debug). \
           A $(b,*) can be used as a wildcard \
           in sections, i.e. $(b, client* -> debug). \
           The rules are matched left to right, \
           therefore the leftmost rule is highest priority ."
         ) ;
    ]

  let examples =
    [
      `S "EXAMPLES" ;
      `I ("$(b,Run in sandbox mode listening to RPC commands \
           at localhost port 8732)",
          "$(mname) run --sandbox --data-dir /custom/data/dir \
           --rpc-addr localhost:8732" ) ;
      `I ("$(b,Run a node that accepts network connections)",
          "$(mname) run" ) ;
    ]

  let man =
    description @
    Node_shared_arg.Manpage.args @
    debug @
    examples @
    Node_shared_arg.Manpage.bugs

  let info =
    Cmdliner.Term.info
      ~doc:"Run the Tezos node"
      ~man
      "run"

end

let cmd = Term.term, Manpage.info<|MERGE_RESOLUTION|>--- conflicted
+++ resolved
@@ -135,11 +135,7 @@
               Crypto_box.make_target config.p2p.expected_pow ;
             disable_mempool = config.p2p.disable_mempool ;
             trust_discovered_peers = (sandbox_param <> None) ;
-<<<<<<< HEAD
-            disable_testchain = not config.p2p.enable_testchain ;
-=======
             disable_testchain = config.p2p.disable_testchain ;
->>>>>>> 6ffabdd8
           }
         in
         return_some (p2p_config, config.p2p.limits)
