(*****************************************************************************)
(*                                                                           *)
(* Open Source License                                                       *)
(* Copyright (c) 2018 Dynamic Ledger Solutions, Inc. <contact@tezos.com>     *)
(*                                                                           *)
(* Permission is hereby granted, free of charge, to any person obtaining a   *)
(* copy of this software and associated documentation files (the "Software"),*)
(* to deal in the Software without restriction, including without limitation *)
(* the rights to use, copy, modify, merge, publish, distribute, sublicense,  *)
(* and/or sell copies of the Software, and to permit persons to whom the     *)
(* Software is furnished to do so, subject to the following conditions:      *)
(*                                                                           *)
(* The above copyright notice and this permission notice shall be included   *)
(* in all copies or substantial portions of the Software.                    *)
(*                                                                           *)
(* THE SOFTWARE IS PROVIDED "AS IS", WITHOUT WARRANTY OF ANY KIND, EXPRESS OR*)
(* IMPLIED, INCLUDING BUT NOT LIMITED TO THE WARRANTIES OF MERCHANTABILITY,  *)
(* FITNESS FOR A PARTICULAR PURPOSE AND NONINFRINGEMENT. IN NO EVENT SHALL   *)
(* THE AUTHORS OR COPYRIGHT HOLDERS BE LIABLE FOR ANY CLAIM, DAMAGES OR OTHER*)
(* LIABILITY, WHETHER IN AN ACTION OF CONTRACT, TORT OR OTHERWISE, ARISING   *)
(* FROM, OUT OF OR IN CONNECTION WITH THE SOFTWARE OR THE USE OR OTHER       *)
(* DEALINGS IN THE SOFTWARE.                                                 *)
(*                                                                           *)
(*****************************************************************************)

let group =
  {
    Clic.name = "p2p";
    title = "Commands for monitoring and controlling p2p-layer state";
  }

let pp_connection_info ppf conn =
  P2p_connection.Info.pp (fun _ _ -> ()) ppf conn

let addr_parameter =
  let open Clic in
  param
    ~name:"address"
    ~desc:"<IPv4>:PORT or <IPV6>:PORT address (PORT defaults to 9732)."
    (parameter (fun _ x ->
         return (P2p_point.Id.of_string_exn ~default_port:9732 x)))
<<<<<<< HEAD
=======

let p2p_peer_id_param ~name ~desc t =
  Clic.param
    ~name
    ~desc
    (Clic.parameter (fun _ str -> Lwt.return (P2p_peer.Id.of_b58check str)))
    t
>>>>>>> fc8990b1

let commands () =
  let open Clic in
  [ command
      ~group
      ~desc:"show global network status"
      no_options
      (prefixes ["p2p"; "stat"] stop)
      (fun () (cctxt : #Client_context.full) ->
        Shell_services.P2p.stat cctxt
        >>=? fun stat ->
        Shell_services.P2p.Connections.list cctxt
        >>=? fun conns ->
        Shell_services.P2p.Peers.list cctxt
        >>=? fun peers ->
        Shell_services.P2p.Points.list cctxt
        >>=? fun points ->
        cctxt#message "GLOBAL STATS"
        >>= fun () ->
        cctxt#message "  %a" P2p_stat.pp stat
        >>= fun () ->
        cctxt#message "CONNECTIONS"
        >>= fun () ->
        let (incoming, outgoing) =
          List.partition (fun c -> c.P2p_connection.Info.incoming) conns
        in
        Lwt_list.iter_s
          (fun conn -> cctxt#message "  %a" pp_connection_info conn)
          incoming
        >>= fun () ->
        Lwt_list.iter_s
          (fun conn -> cctxt#message "  %a" pp_connection_info conn)
          outgoing
        >>= fun () ->
        cctxt#message "KNOWN PEERS"
        >>= fun () ->
        Lwt_list.iter_s
          (fun (p, pi) ->
            cctxt#message
              "  %a  %.0f %a %a %s"
              P2p_peer.State.pp_digram
              pi.P2p_peer.Info.state
              pi.score
              P2p_peer.Id.pp
              p
              P2p_stat.pp
              pi.stat
              (if pi.trusted then "★" else " "))
          peers
        >>= fun () ->
        cctxt#message "KNOWN POINTS"
        >>= fun () ->
        Lwt_list.iter_s
          (fun (p, pi) ->
            match pi.P2p_point.Info.state with
            | Running peer_id ->
                cctxt#message
                  "  %a  %a %a %s"
                  P2p_point.State.pp_digram
                  pi.state
                  P2p_point.Id.pp
                  p
                  P2p_peer.Id.pp
                  peer_id
                  (if pi.trusted then "★" else " ")
            | _ -> (
              match pi.last_seen with
              | Some (peer_id, ts) ->
                  cctxt#message
                    "  %a  %a (last seen: %a %a) %s"
                    P2p_point.State.pp_digram
                    pi.state
                    P2p_point.Id.pp
                    p
                    P2p_peer.Id.pp
                    peer_id
                    Time.System.pp_hum
                    ts
                    (if pi.trusted then "★" else " ")
              | None ->
                  cctxt#message
                    "  %a  %a %s"
                    P2p_point.State.pp_digram
                    pi.state
                    P2p_point.Id.pp
                    p
                    (if pi.trusted then "★" else " ") ))
          points
        >>= fun () -> return_unit);
    command
      ~group
      ~desc:"Connect to a new point."
      no_options
      (prefixes ["connect"; "address"] @@ addr_parameter @@ stop)
      (fun () (address, port) (cctxt : #Client_context.full) ->
        let timeout = Time.System.Span.of_seconds_exn 10. in
        P2p_services.connect cctxt ~timeout (address, port)
        >>= function
        | Ok () ->
            cctxt#message
              "Connection to %a:%d established."
              P2p_addr.pp
              address
              port
            >>= fun () -> return_unit
        | Error (Tezos_p2p.P2p_errors.Pending_connection :: _) ->
            cctxt#warning "Already connecting to peer %a" P2p_addr.pp address
            >>= fun () -> return_unit
        | Error (Tezos_p2p.P2p_errors.Connected :: _) ->
            cctxt#warning "Already connected to peer %a" P2p_addr.pp address
            >>= fun () -> return_unit
        | Error _ as e ->
            Lwt.return e);
    command
      ~group
      ~desc:"Kick a peer."
      no_options
      ( prefixes ["kick"; "peer"]
<<<<<<< HEAD
      @@ P2p_peer.Id.param ~name:"peer" ~desc:"peer network identity"
=======
      @@ p2p_peer_id_param ~name:"peer" ~desc:"peer network identity"
>>>>>>> fc8990b1
      @@ stop )
      (fun () peer (cctxt : #Client_context.full) ->
        P2p_services.Connections.kick cctxt peer
        >>=? fun () ->
        cctxt#message "Connection to %a interrupted." P2p_peer.Id.pp peer
        >>= fun () -> return_unit);
    command
      ~group
      ~desc:
        "Add an IP address and all its ports to the blacklist and kicks it. \
         Remove the address from the whitelist if it was previously in it."
      no_options
      (prefixes ["ban"; "address"] @@ addr_parameter @@ stop)
      (fun () (address, _port) (cctxt : #Client_context.full) ->
        P2p_services.Points.ban cctxt (address, 0)
        >>=? fun () ->
        cctxt#message "Address %a:* is now banned." P2p_addr.pp address
        >>= fun () -> return_unit);
    command
      ~group
      ~desc:"Remove an IP address and all its ports from the blacklist."
      no_options
      (prefixes ["unban"; "address"] @@ addr_parameter @@ stop)
      (fun () (address, _port) (cctxt : #Client_context.full) ->
        P2p_services.Points.unban cctxt (address, 0)
        >>=? fun () ->
        cctxt#message "Address %a:* is now unbanned." P2p_addr.pp address
        >>= fun () -> return_unit);
    command
      ~group
      ~desc:
        "Add an IP address to the whitelist. Remove the address from the \
         blacklist if it was previously in it."
      no_options
      (prefixes ["trust"; "address"] @@ addr_parameter @@ stop)
      (fun () (address, port) (cctxt : #Client_context.full) ->
        P2p_services.Points.trust cctxt (address, port)
        >>=? fun () ->
        cctxt#message "Address %a:%d is now trusted." P2p_addr.pp address port
        >>= fun () -> return_unit);
    command
      ~group
      ~desc:"Removes an IP address from the whitelist."
      no_options
      (prefixes ["untrust"; "address"] @@ addr_parameter @@ stop)
      (fun () (address, port) (cctxt : #Client_context.full) ->
        P2p_services.Points.untrust cctxt (address, port)
        >>=? fun () ->
        cctxt#message
          "Address %a:%d is now untrusted."
          P2p_addr.pp
          address
          port
        >>= fun () -> return_unit);
    command
      ~group
      ~desc:"Check if an IP address is banned."
      no_options
      (prefixes ["is"; "address"; "banned"] @@ addr_parameter @@ stop)
      (fun () (address, port) (cctxt : #Client_context.full) ->
        P2p_services.Points.banned cctxt (address, port)
        >>=? fun banned ->
        cctxt#message
          "The given ip address is %s"
          (if banned then "banned" else "not banned")
        >>= fun () -> return_unit);
    command
      ~group
      ~desc:"Check if a peer ID is banned."
      no_options
      ( prefixes ["is"; "peer"; "banned"]
<<<<<<< HEAD
      @@ P2p_peer.Id.param ~name:"peer" ~desc:"peer network identity"
=======
      @@ p2p_peer_id_param ~name:"peer" ~desc:"peer network identity"
>>>>>>> fc8990b1
      @@ stop )
      (fun () peer (cctxt : #Client_context.full) ->
        P2p_services.Peers.banned cctxt peer
        >>=? fun banned ->
        cctxt#message
          "The given peer ID is %s"
          (if banned then "banned" else "not banned")
        >>= fun () -> return_unit);
    command
      ~group
      ~desc:
        "Add a peer ID to the blacklist and kicks it. Remove the peer ID from \
         the blacklist if was previously in it."
      no_options
      ( prefixes ["ban"; "peer"]
<<<<<<< HEAD
      @@ P2p_peer.Id.param ~name:"peer" ~desc:"peer network identity"
=======
      @@ p2p_peer_id_param ~name:"peer" ~desc:"peer network identity"
>>>>>>> fc8990b1
      @@ stop )
      (fun () peer (cctxt : #Client_context.full) ->
        P2p_services.Peers.ban cctxt peer
        >>=? fun () ->
        cctxt#message "The peer %a is now banned." P2p_peer.Id.pp_short peer
        >>= fun () -> return_unit);
    command
      ~group
      ~desc:"Removes a peer ID from the blacklist."
      no_options
      ( prefixes ["unban"; "peer"]
<<<<<<< HEAD
      @@ P2p_peer.Id.param ~name:"peer" ~desc:"peer network identity"
=======
      @@ p2p_peer_id_param ~name:"peer" ~desc:"peer network identity"
>>>>>>> fc8990b1
      @@ stop )
      (fun () peer (cctxt : #Client_context.full) ->
        P2p_services.Peers.unban cctxt peer
        >>=? fun () ->
        cctxt#message "The peer %a is now unbanned." P2p_peer.Id.pp_short peer
        >>= fun () -> return_unit);
    command
      ~group
      ~desc:
        "Add a peer ID to the whitelist. Remove the peer ID from the \
         blacklist if it was previously in it."
      no_options
      ( prefixes ["trust"; "peer"]
<<<<<<< HEAD
      @@ P2p_peer.Id.param ~name:"peer" ~desc:"peer network identity"
=======
      @@ p2p_peer_id_param ~name:"peer" ~desc:"peer network identity"
>>>>>>> fc8990b1
      @@ stop )
      (fun () peer (cctxt : #Client_context.full) ->
        P2p_services.Peers.trust cctxt peer
        >>=? fun () ->
        cctxt#message "The peer %a is now trusted." P2p_peer.Id.pp_short peer
        >>= fun () -> return_unit);
    command
      ~group
      ~desc:"Remove a peer ID from the whitelist."
      no_options
      ( prefixes ["untrust"; "peer"]
<<<<<<< HEAD
      @@ P2p_peer.Id.param ~name:"peer" ~desc:"peer network identity"
=======
      @@ p2p_peer_id_param ~name:"peer" ~desc:"peer network identity"
>>>>>>> fc8990b1
      @@ stop )
      (fun () peer (cctxt : #Client_context.full) ->
        P2p_services.Peers.untrust cctxt peer
        >>=? fun () ->
        cctxt#message "The peer %a is now untrusted." P2p_peer.Id.pp_short peer
        >>= fun () -> return_unit);
    command
      ~group
      ~desc:"Clear all access control rules."
      no_options
      (prefixes ["clear"; "acls"] @@ stop)
      (fun () (cctxt : #Client_context.full) ->
        P2p_services.ACL.clear cctxt ()
        >>=? fun () ->
        cctxt#message "The access control rules are now cleared."
        >>= fun () -> return_unit) ]<|MERGE_RESOLUTION|>--- conflicted
+++ resolved
@@ -39,8 +39,6 @@
     ~desc:"<IPv4>:PORT or <IPV6>:PORT address (PORT defaults to 9732)."
     (parameter (fun _ x ->
          return (P2p_point.Id.of_string_exn ~default_port:9732 x)))
-<<<<<<< HEAD
-=======
 
 let p2p_peer_id_param ~name ~desc t =
   Clic.param
@@ -48,7 +46,6 @@
     ~desc
     (Clic.parameter (fun _ str -> Lwt.return (P2p_peer.Id.of_b58check str)))
     t
->>>>>>> fc8990b1
 
 let commands () =
   let open Clic in
@@ -167,11 +164,7 @@
       ~desc:"Kick a peer."
       no_options
       ( prefixes ["kick"; "peer"]
-<<<<<<< HEAD
-      @@ P2p_peer.Id.param ~name:"peer" ~desc:"peer network identity"
-=======
-      @@ p2p_peer_id_param ~name:"peer" ~desc:"peer network identity"
->>>>>>> fc8990b1
+      @@ p2p_peer_id_param ~name:"peer" ~desc:"peer network identity"
       @@ stop )
       (fun () peer (cctxt : #Client_context.full) ->
         P2p_services.Connections.kick cctxt peer
@@ -243,11 +236,7 @@
       ~desc:"Check if a peer ID is banned."
       no_options
       ( prefixes ["is"; "peer"; "banned"]
-<<<<<<< HEAD
-      @@ P2p_peer.Id.param ~name:"peer" ~desc:"peer network identity"
-=======
-      @@ p2p_peer_id_param ~name:"peer" ~desc:"peer network identity"
->>>>>>> fc8990b1
+      @@ p2p_peer_id_param ~name:"peer" ~desc:"peer network identity"
       @@ stop )
       (fun () peer (cctxt : #Client_context.full) ->
         P2p_services.Peers.banned cctxt peer
@@ -263,11 +252,7 @@
          the blacklist if was previously in it."
       no_options
       ( prefixes ["ban"; "peer"]
-<<<<<<< HEAD
-      @@ P2p_peer.Id.param ~name:"peer" ~desc:"peer network identity"
-=======
-      @@ p2p_peer_id_param ~name:"peer" ~desc:"peer network identity"
->>>>>>> fc8990b1
+      @@ p2p_peer_id_param ~name:"peer" ~desc:"peer network identity"
       @@ stop )
       (fun () peer (cctxt : #Client_context.full) ->
         P2p_services.Peers.ban cctxt peer
@@ -279,11 +264,7 @@
       ~desc:"Removes a peer ID from the blacklist."
       no_options
       ( prefixes ["unban"; "peer"]
-<<<<<<< HEAD
-      @@ P2p_peer.Id.param ~name:"peer" ~desc:"peer network identity"
-=======
-      @@ p2p_peer_id_param ~name:"peer" ~desc:"peer network identity"
->>>>>>> fc8990b1
+      @@ p2p_peer_id_param ~name:"peer" ~desc:"peer network identity"
       @@ stop )
       (fun () peer (cctxt : #Client_context.full) ->
         P2p_services.Peers.unban cctxt peer
@@ -297,11 +278,7 @@
          blacklist if it was previously in it."
       no_options
       ( prefixes ["trust"; "peer"]
-<<<<<<< HEAD
-      @@ P2p_peer.Id.param ~name:"peer" ~desc:"peer network identity"
-=======
-      @@ p2p_peer_id_param ~name:"peer" ~desc:"peer network identity"
->>>>>>> fc8990b1
+      @@ p2p_peer_id_param ~name:"peer" ~desc:"peer network identity"
       @@ stop )
       (fun () peer (cctxt : #Client_context.full) ->
         P2p_services.Peers.trust cctxt peer
@@ -313,11 +290,7 @@
       ~desc:"Remove a peer ID from the whitelist."
       no_options
       ( prefixes ["untrust"; "peer"]
-<<<<<<< HEAD
-      @@ P2p_peer.Id.param ~name:"peer" ~desc:"peer network identity"
-=======
-      @@ p2p_peer_id_param ~name:"peer" ~desc:"peer network identity"
->>>>>>> fc8990b1
+      @@ p2p_peer_id_param ~name:"peer" ~desc:"peer network identity"
       @@ stop )
       (fun () peer (cctxt : #Client_context.full) ->
         P2p_services.Peers.untrust cctxt peer
