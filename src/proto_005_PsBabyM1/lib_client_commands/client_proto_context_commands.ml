(*****************************************************************************)
(*                                                                           *)
(* Open Source License                                                       *)
(* Copyright (c) 2018 Dynamic Ledger Solutions, Inc. <contact@tezos.com>     *)
(* Copyright (c) 2019 Nomadic Labs <contact@nomadic-labs.com>                *)
(*                                                                           *)
(* Permission is hereby granted, free of charge, to any person obtaining a   *)
(* copy of this software and associated documentation files (the "Software"),*)
(* to deal in the Software without restriction, including without limitation *)
(* the rights to use, copy, modify, merge, publish, distribute, sublicense,  *)
(* and/or sell copies of the Software, and to permit persons to whom the     *)
(* Software is furnished to do so, subject to the following conditions:      *)
(*                                                                           *)
(* The above copyright notice and this permission notice shall be included   *)
(* in all copies or substantial portions of the Software.                    *)
(*                                                                           *)
(* THE SOFTWARE IS PROVIDED "AS IS", WITHOUT WARRANTY OF ANY KIND, EXPRESS OR*)
(* IMPLIED, INCLUDING BUT NOT LIMITED TO THE WARRANTIES OF MERCHANTABILITY,  *)
(* FITNESS FOR A PARTICULAR PURPOSE AND NONINFRINGEMENT. IN NO EVENT SHALL   *)
(* THE AUTHORS OR COPYRIGHT HOLDERS BE LIABLE FOR ANY CLAIM, DAMAGES OR OTHER*)
(* LIABILITY, WHETHER IN AN ACTION OF CONTRACT, TORT OR OTHERWISE, ARISING   *)
(* FROM, OUT OF OR IN CONNECTION WITH THE SOFTWARE OR THE USE OR OTHER       *)
(* DEALINGS IN THE SOFTWARE.                                                 *)
(*                                                                           *)
(*****************************************************************************)

open Protocol
open Alpha_context
open Tezos_micheline
open Client_proto_context
open Client_proto_contracts
open Client_proto_programs
open Client_keys
open Client_proto_args

let encrypted_switch =
  Clic.switch ~long:"encrypted" ~doc:"encrypt the key on-disk" ()

let dry_run_switch =
  Clic.switch
    ~long:"dry-run"
    ~short:'D'
    ~doc:"don't inject the operation, just display it"
    ()

let verbose_signing_switch =
  Clic.switch
    ~long:"verbose-signing"
    ~doc:"display extra information before signing the operation"
    ()

let report_michelson_errors ?(no_print_source = false) ~msg
    (cctxt : #Client_context.printer) = function
  | Error errs ->
      cctxt#warning
        "%a"
        (Michelson_v1_error_reporter.report_errors
           ~details:(not no_print_source)
           ~show_source:(not no_print_source)
           ?parsed:None)
        errs
      >>= fun () -> cctxt#error "%s" msg >>= fun () -> Lwt.return_none
  | Ok data ->
      Lwt.return_some data

let file_parameter =
  Clic.parameter (fun _ p ->
      if not (Sys.file_exists p) then failwith "File doesn't exist: '%s'" p
      else return p)

let data_parameter =
  Clic.parameter (fun _ data ->
      Lwt.return
        ( Micheline_parser.no_parsing_error
        @@ Michelson_v1_parser.parse_expression data ))

let non_negative_param =
  Clic.parameter (fun _ s ->
      match int_of_string_opt s with
      | Some i when i >= 0 ->
          return i
      | _ ->
          failwith "Parameter should be a non-negative integer literal")

let block_hash_param =
  Clic.parameter (fun _ s ->
      try return (Block_hash.of_b58check_exn s)
      with _ -> failwith "Parameter '%s' is an invalid block hash" s)

let group =
  {
    Clic.name = "context";
    title = "Block contextual commands (see option -block)";
  }

let alphanet = {Clic.name = "alphanet"; title = "Alphanet only commands"}

let binary_description =
  {Clic.name = "description"; title = "Binary Description"}

let commands version () =
  let open Clic in
  [ command
      ~group
      ~desc:"Access the timestamp of the block."
      (args1
         (switch ~doc:"output time in seconds" ~short:'s' ~long:"seconds" ()))
      (fixed ["get"; "timestamp"])
      (fun seconds (cctxt : Protocol_client_context.full) ->
        Shell_services.Blocks.Header.shell_header
          cctxt
          ~chain:cctxt#chain
          ~block:cctxt#block
          ()
        >>=? fun {timestamp = v; _} ->
        ( if seconds then cctxt#message "%Ld" (Time.Protocol.to_seconds v)
        else cctxt#message "%s" (Time.Protocol.to_notation v) )
        >>= fun () -> return_unit);
    command
      ~group
      ~desc:"Lists all non empty contracts of the block."
      no_options
      (fixed ["list"; "contracts"])
      (fun () (cctxt : Protocol_client_context.full) ->
        list_contract_labels cctxt ~chain:cctxt#chain ~block:cctxt#block
        >>=? fun contracts ->
        Lwt_list.iter_s
          (fun (alias, hash, kind) -> cctxt#message "%s%s%s" hash kind alias)
          contracts
        >>= fun () -> return_unit);
    command
      ~group
      ~desc:"Get the balance of a contract."
      no_options
      ( prefixes ["get"; "balance"; "for"]
      @@ ContractAlias.destination_param ~name:"src" ~desc:"source contract"
      @@ stop )
      (fun () (_, contract) (cctxt : Protocol_client_context.full) ->
        get_balance cctxt ~chain:cctxt#chain ~block:cctxt#block contract
        >>=? fun amount ->
        cctxt#answer "%a %s" Tez.pp amount Client_proto_args.tez_sym
        >>= fun () -> return_unit);
    command
      ~group
      ~desc:"Get the storage of a contract."
      no_options
      ( prefixes ["get"; "contract"; "storage"; "for"]
      @@ ContractAlias.destination_param ~name:"src" ~desc:"source contract"
      @@ stop )
      (fun () (_, contract) (cctxt : Protocol_client_context.full) ->
        get_storage cctxt ~chain:cctxt#chain ~block:cctxt#block contract
        >>=? function
        | None ->
            cctxt#error "This is not a smart contract."
        | Some storage ->
            cctxt#answer "%a" Michelson_v1_printer.print_expr_unwrapped storage
            >>= fun () -> return_unit);
    command
      ~group
      ~desc:
        "Get the value associated to a key in the big map storage of a \
         contract (deprecated)."
      no_options
      ( prefixes ["get"; "big"; "map"; "value"; "for"]
      @@ Clic.param ~name:"key" ~desc:"the key to look for" data_parameter
      @@ prefixes ["of"; "type"]
      @@ Clic.param ~name:"type" ~desc:"type of the key" data_parameter
      @@ prefix "in"
      @@ ContractAlias.destination_param ~name:"src" ~desc:"source contract"
      @@ stop )
      (fun () key key_type (_, contract) (cctxt : Protocol_client_context.full) ->
        get_contract_big_map_value
          cctxt
          ~chain:cctxt#chain
          ~block:cctxt#block
          contract
          (key.expanded, key_type.expanded)
        >>=? function
        | None ->
            cctxt#error "No value associated to this key."
        | Some value ->
            cctxt#answer "%a" Michelson_v1_printer.print_expr_unwrapped value
            >>= fun () -> return_unit);
    command
      ~group
      ~desc:"Get a value in a big map."
      no_options
      ( prefixes ["get"; "element"]
      @@ Clic.param
           ~name:"key"
           ~desc:"the key to look for"
           (Clic.parameter (fun _ s ->
                return (Script_expr_hash.of_b58check_exn s)))
      @@ prefixes ["of"; "big"; "map"]
      @@ Clic.param
           ~name:"big_map"
           ~desc:"identifier of the big_map"
           int_parameter
      @@ stop )
      (fun () key id (cctxt : Protocol_client_context.full) ->
        get_big_map_value
          cctxt
          ~chain:cctxt#chain
          ~block:cctxt#block
          (Z.of_int id)
          key
        >>=? fun value ->
        cctxt#answer "%a" Michelson_v1_printer.print_expr_unwrapped value
        >>= fun () -> return_unit);
    command
      ~group
      ~desc:"Get the code of a contract."
      no_options
      ( prefixes ["get"; "contract"; "code"; "for"]
      @@ ContractAlias.destination_param ~name:"src" ~desc:"source contract"
      @@ stop )
      (fun () (_, contract) (cctxt : Protocol_client_context.full) ->
        get_script cctxt ~chain:cctxt#chain ~block:cctxt#block contract
        >>=? function
        | None ->
            cctxt#error "This is not a smart contract."
        | Some {code; storage = _} -> (
          match Script_repr.force_decode code with
          | Error errs ->
              cctxt#error
                "%a"
                (Format.pp_print_list
                   ~pp_sep:Format.pp_print_newline
                   Environment.Error_monad.pp)
                errs
          | Ok (code, _) ->
              let {Michelson_v1_parser.source; _} =
                Michelson_v1_printer.unparse_toplevel code
              in
              cctxt#answer "%a" Format.pp_print_text source >>= return ));
    command
      ~group
      ~desc:"Get the type of an entrypoint  of a contract."
      no_options
      ( prefixes ["get"; "contract"; "entrypoint"; "type"; "of"]
      @@ Clic.string ~name:"entrypoint" ~desc:"the entrypoint to describe"
      @@ prefixes ["for"]
      @@ ContractAlias.destination_param ~name:"src" ~desc:"source contract"
      @@ stop )
      (fun () entrypoint (_, contract) (cctxt : Protocol_client_context.full) ->
        Michelson_v1_entrypoints.contract_entrypoint_type
          cctxt
          ~chain:cctxt#chain
          ~block:cctxt#block
          ~contract
          ~entrypoint
        >>= Michelson_v1_entrypoints.print_entrypoint_type
              cctxt
              ~emacs:false
              ~contract
              ~entrypoint);
    command
      ~group
      ~desc:"Get the entrypoint list of a contract."
      no_options
      ( prefixes ["get"; "contract"; "entrypoints"; "for"]
      @@ ContractAlias.destination_param ~name:"src" ~desc:"source contract"
      @@ stop )
      (fun () (_, contract) (cctxt : Protocol_client_context.full) ->
        Michelson_v1_entrypoints.list_contract_entrypoints
          cctxt
          ~chain:cctxt#chain
          ~block:cctxt#block
          ~contract
        >>= Michelson_v1_entrypoints.print_entrypoints_list
              cctxt
              ~emacs:false
              ~contract);
    command
      ~group
      ~desc:"Get the list of unreachable pathsin a contract's parameter type."
      no_options
      ( prefixes ["get"; "contract"; "unreachable"; "paths"; "for"]
      @@ ContractAlias.destination_param ~name:"src" ~desc:"source contract"
      @@ stop )
      (fun () (_, contract) (cctxt : Protocol_client_context.full) ->
        Michelson_v1_entrypoints.list_contract_unreachables
          cctxt
          ~chain:cctxt#chain
          ~block:cctxt#block
          ~contract
        >>= Michelson_v1_entrypoints.print_unreachables
              cctxt
              ~emacs:false
              ~contract);
    command
      ~group
      ~desc:"Get the delegate of a contract."
      no_options
      ( prefixes ["get"; "delegate"; "for"]
      @@ ContractAlias.destination_param ~name:"src" ~desc:"source contract"
      @@ stop )
      (fun () (_, contract) (cctxt : Protocol_client_context.full) ->
        Client_proto_contracts.get_delegate
          cctxt
          ~chain:cctxt#chain
          ~block:cctxt#block
          contract
        >>=? function
        | None ->
            cctxt#message "none" >>= fun () -> return_unit
        | Some delegate ->
            Public_key_hash.rev_find cctxt delegate
            >>=? fun mn ->
            Public_key_hash.to_source delegate
            >>=? fun m ->
            cctxt#message
              "%s (%s)"
              m
              (match mn with None -> "unknown" | Some n -> "known as " ^ n)
            >>= fun () -> return_unit);
    command
      ~group
      ~desc:"Set the delegate of a contract."
      (args9
         fee_arg
         dry_run_switch
         verbose_signing_switch
         minimal_fees_arg
         minimal_nanotez_per_byte_arg
         minimal_nanotez_per_gas_unit_arg
         force_low_fee_arg
         fee_cap_arg
         burn_cap_arg)
      ( prefixes ["set"; "delegate"; "for"]
      @@ ContractAlias.destination_param ~name:"src" ~desc:"source contract"
      @@ prefix "to"
      @@ Public_key_hash.alias_param
           ~name:"mgr"
           ~desc:"new delegate of the contract"
      @@ stop )
      (fun ( fee,
             dry_run,
             verbose_signing,
             minimal_fees,
             minimal_nanotez_per_byte,
             minimal_nanotez_per_gas_unit,
             force_low_fee,
             fee_cap,
             burn_cap )
           (_, contract)
           (_, delegate)
           (cctxt : Protocol_client_context.full) ->
        let fee_parameter =
          {
            Injection.minimal_fees;
            minimal_nanotez_per_byte;
            minimal_nanotez_per_gas_unit;
            force_low_fee;
            fee_cap;
            burn_cap;
          }
        in
        match Contract.is_implicit contract with
        | None ->
            Managed_contract.get_contract_manager cctxt contract
            >>=? fun source ->
            Client_keys.get_key cctxt source
            >>=? fun (_, src_pk, src_sk) ->
            Managed_contract.set_delegate
              cctxt
              ~chain:cctxt#chain
              ~block:cctxt#block
              ?confirmations:cctxt#confirmations
              ~dry_run
              ~verbose_signing
              ~fee_parameter
              ?fee
              ~source
              ~src_pk
              ~src_sk
              contract
              (Some delegate)
            >>= fun errors ->
            report_michelson_errors
              ~no_print_source:true
              ~msg:"Setting delegate through entrypoints failed."
              cctxt
              errors
            >>= fun _ -> return_unit
        | Some mgr ->
            Client_keys.get_key cctxt mgr
            >>=? fun (_, src_pk, manager_sk) ->
            set_delegate
              cctxt
              ~chain:cctxt#chain
              ~block:cctxt#block
              ?confirmations:cctxt#confirmations
              ~dry_run
              ~verbose_signing
              ~fee_parameter
              ?fee
              mgr
              (Some delegate)
              ~src_pk
              ~manager_sk
            >>=? fun _ -> return_unit);
    command
      ~group
      ~desc:"Withdraw the delegate from a contract."
      (args9
         fee_arg
         dry_run_switch
         verbose_signing_switch
         minimal_fees_arg
         minimal_nanotez_per_byte_arg
         minimal_nanotez_per_gas_unit_arg
         force_low_fee_arg
         fee_cap_arg
         burn_cap_arg)
      ( prefixes ["withdraw"; "delegate"; "from"]
      @@ ContractAlias.destination_param ~name:"src" ~desc:"source contract"
      @@ stop )
      (fun ( fee,
             dry_run,
             verbose_signing,
             minimal_fees,
             minimal_nanotez_per_byte,
             minimal_nanotez_per_gas_unit,
             force_low_fee,
             fee_cap,
             burn_cap )
           (_, contract)
           (cctxt : Protocol_client_context.full) ->
        let fee_parameter =
          {
            Injection.minimal_fees;
            minimal_nanotez_per_byte;
            minimal_nanotez_per_gas_unit;
            force_low_fee;
            fee_cap;
            burn_cap;
          }
        in
        match Contract.is_implicit contract with
        | None ->
            Managed_contract.get_contract_manager cctxt contract
            >>=? fun source ->
            Client_keys.get_key cctxt source
            >>=? fun (_, src_pk, src_sk) ->
            Managed_contract.set_delegate
              cctxt
              ~chain:cctxt#chain
              ~block:cctxt#block
              ?confirmations:cctxt#confirmations
              ~dry_run
              ~verbose_signing
              ~fee_parameter
              ?fee
              ~source
              ~src_pk
              ~src_sk
              contract
              None
            >>= fun errors ->
            report_michelson_errors
              ~no_print_source:true
              ~msg:"Withdrawing delegate through entrypoints failed."
              cctxt
              errors
            >>= fun _ -> return_unit
        | Some mgr ->
            Client_keys.get_key cctxt mgr
            >>=? fun (_, src_pk, manager_sk) ->
            set_delegate
              cctxt
              ~chain:cctxt#chain
              ~block:cctxt#block
              ?confirmations:cctxt#confirmations
              ~dry_run
              ~verbose_signing
              ~fee_parameter
              mgr
              None
              ?fee
              ~src_pk
              ~manager_sk
            >>= fun _ -> return_unit);
    command
      ~group
      ~desc:"Launch a smart contract on the blockchain."
      (args15
         fee_arg
         dry_run_switch
         verbose_signing_switch
         gas_limit_arg
         storage_limit_arg
         delegate_arg
         (Client_keys.force_switch ())
         init_arg
         no_print_source_flag
         minimal_fees_arg
         minimal_nanotez_per_byte_arg
         minimal_nanotez_per_gas_unit_arg
         force_low_fee_arg
         fee_cap_arg
         burn_cap_arg)
      ( prefixes ["originate"; "contract"]
      @@ RawContractAlias.fresh_alias_param
           ~name:"new"
           ~desc:"name of the new contract"
      @@ prefix "transferring"
      @@ tez_param ~name:"qty" ~desc:"amount taken from source"
      @@ prefix "from"
      @@ ContractAlias.destination_param
           ~name:"src"
           ~desc:"name of the source contract"
      @@ prefix "running"
      @@ Program.source_param
           ~name:"prg"
           ~desc:
             "script of the account\n\
              Combine with -init if the storage type is not unit."
      @@ stop )
      (fun ( fee,
             dry_run,
             verbose_signing,
             gas_limit,
             storage_limit,
             delegate,
             force,
             initial_storage,
             no_print_source,
             minimal_fees,
             minimal_nanotez_per_byte,
             minimal_nanotez_per_gas_unit,
             force_low_fee,
             fee_cap,
             burn_cap )
           alias_name
           balance
           (_, source)
           program
           (cctxt : Protocol_client_context.full) ->
        RawContractAlias.of_fresh cctxt force alias_name
        >>=? fun alias_name ->
        Lwt.return (Micheline_parser.no_parsing_error program)
        >>=? fun {expanded = code; _} ->
        match Contract.is_implicit source with
        | None ->
            failwith
              "only implicit accounts can be the source of an origination"
        | Some source -> (
            Client_keys.get_key cctxt source
            >>=? fun (_, src_pk, src_sk) ->
            let fee_parameter =
              {
                Injection.minimal_fees;
                minimal_nanotez_per_byte;
                minimal_nanotez_per_gas_unit;
                force_low_fee;
                fee_cap;
                burn_cap;
              }
            in
            originate_contract
              cctxt
              ~chain:cctxt#chain
              ~block:cctxt#block
              ?confirmations:cctxt#confirmations
              ~dry_run
              ~verbose_signing
              ?fee
              ?gas_limit
              ?storage_limit
              ~delegate
              ~initial_storage
              ~balance
              ~source
              ~src_pk
              ~src_sk
              ~code
              ~fee_parameter
              ()
            >>= fun errors ->
            report_michelson_errors
              ~no_print_source
              ~msg:"origination simulation failed"
              cctxt
              errors
            >>= function
            | None ->
                return_unit
            | Some (_res, contract) ->
                if dry_run then return_unit
                else
                  save_contract ~force cctxt alias_name contract
                  >>=? fun () -> return_unit ));
    command
      ~group
      ~desc:"Transfer tokens / call a smart contract."
      (args15
         fee_arg
         dry_run_switch
         verbose_signing_switch
         gas_limit_arg
         storage_limit_arg
         counter_arg
         arg_arg
         no_print_source_flag
         minimal_fees_arg
         minimal_nanotez_per_byte_arg
         minimal_nanotez_per_gas_unit_arg
         force_low_fee_arg
         fee_cap_arg
         burn_cap_arg
         entrypoint_arg)
      ( prefixes ["transfer"]
      @@ tez_param ~name:"qty" ~desc:"amount taken from source"
      @@ prefix "from"
      @@ ContractAlias.destination_param
           ~name:"src"
           ~desc:"name of the source contract"
      @@ prefix "to"
      @@ ContractAlias.destination_param
           ~name:"dst"
           ~desc:"name/literal of the destination contract"
      @@ stop )
      (fun ( fee,
             dry_run,
             verbose_signing,
             gas_limit,
             storage_limit,
             counter,
             arg,
             no_print_source,
             minimal_fees,
             minimal_nanotez_per_byte,
             minimal_nanotez_per_gas_unit,
             force_low_fee,
             fee_cap,
             burn_cap,
             entrypoint )
           amount
           (_, source)
           (_, destination)
           cctxt ->
        let fee_parameter =
          {
            Injection.minimal_fees;
            minimal_nanotez_per_byte;
            minimal_nanotez_per_gas_unit;
            force_low_fee;
            fee_cap;
            burn_cap;
          }
        in
        ( match Contract.is_implicit source with
        | None ->
            let contract = source in
            Managed_contract.get_contract_manager cctxt source
            >>=? fun source ->
            Client_keys.get_key cctxt source
            >>=? fun (_, src_pk, src_sk) ->
            Managed_contract.transfer
              cctxt
              ~chain:cctxt#chain
              ~block:cctxt#block
              ?confirmations:cctxt#confirmations
              ~dry_run
              ~verbose_signing
              ~fee_parameter
              ?fee
              ~contract
              ~source
              ~src_pk
              ~src_sk
              ~destination
              ?entrypoint
              ?arg
              ~amount
              ?gas_limit
              ?storage_limit
              ?counter
              ()
        | Some source ->
            Client_keys.get_key cctxt source
            >>=? fun (_, src_pk, src_sk) ->
            transfer
              cctxt
              ~chain:cctxt#chain
              ~block:cctxt#block
              ?confirmations:cctxt#confirmations
              ~dry_run
              ~verbose_signing
              ~fee_parameter
              ~source
              ?fee
              ~src_pk
              ~src_sk
              ~destination
              ?entrypoint
              ?arg
              ~amount
              ?gas_limit
              ?storage_limit
              ?counter
              () )
        >>= report_michelson_errors
              ~no_print_source
              ~msg:"transfer simulation failed"
              cctxt
        >>= function
        | None -> return_unit | Some (_res, _contracts) -> return_unit);
    command
      ~group
      ~desc:"Call a smart contract (same as 'transfer 0')."
      (args15
         fee_arg
         dry_run_switch
         verbose_signing_switch
         gas_limit_arg
         storage_limit_arg
         counter_arg
         arg_arg
         no_print_source_flag
         minimal_fees_arg
         minimal_nanotez_per_byte_arg
         minimal_nanotez_per_gas_unit_arg
         force_low_fee_arg
         fee_cap_arg
         burn_cap_arg
         entrypoint_arg)
      ( prefixes ["call"]
      @@ prefix "from"
      @@ ContractAlias.destination_param
           ~name:"src"
           ~desc:"name of the source contract"
      @@ prefix "to"
      @@ ContractAlias.destination_param
           ~name:"dst"
           ~desc:"name/literal of the destination contract"
      @@ stop )
      (fun ( fee,
             dry_run,
             verbose_signing,
             gas_limit,
             storage_limit,
             counter,
             arg,
             no_print_source,
             minimal_fees,
             minimal_nanotez_per_byte,
             minimal_nanotez_per_gas_unit,
             force_low_fee,
             fee_cap,
             burn_cap,
             entrypoint )
           (_, source)
           (_, destination)
           cctxt ->
        let fee_parameter =
          {
            Injection.minimal_fees;
            minimal_nanotez_per_byte;
            minimal_nanotez_per_gas_unit;
            force_low_fee;
            fee_cap;
            burn_cap;
          }
        in
        let amount = Tez.zero in
        ( match Contract.is_implicit source with
        | None ->
            let contract = source in
            Managed_contract.get_contract_manager cctxt source
            >>=? fun source ->
            Client_keys.get_key cctxt source
            >>=? fun (_, src_pk, src_sk) ->
            Managed_contract.transfer
              cctxt
              ~chain:cctxt#chain
              ~block:cctxt#block
              ?confirmations:cctxt#confirmations
              ~dry_run
              ~verbose_signing
              ~fee_parameter
              ?fee
              ~contract
              ~source
              ~src_pk
              ~src_sk
              ~destination
              ?entrypoint
              ?arg
              ~amount
              ?gas_limit
              ?storage_limit
              ?counter
              ()
        | Some source ->
            Client_keys.get_key cctxt source
            >>=? fun (_, src_pk, src_sk) ->
            transfer
              cctxt
              ~chain:cctxt#chain
              ~block:cctxt#block
              ?confirmations:cctxt#confirmations
              ~dry_run
              ~verbose_signing
              ~fee_parameter
              ~source
              ?fee
              ~src_pk
              ~src_sk
              ~destination
              ?entrypoint
              ?arg
              ~amount
              ?gas_limit
              ?storage_limit
              ?counter
              () )
        >>= report_michelson_errors
              ~no_print_source
              ~msg:"transfer simulation failed"
              cctxt
        >>= function
        | None -> return_unit | Some (_res, _contracts) -> return_unit);
    command
      ~group
      ~desc:"Reveal the public key of the contract manager."
      (args9
         fee_arg
         dry_run_switch
         verbose_signing_switch
         minimal_fees_arg
         minimal_nanotez_per_byte_arg
         minimal_nanotez_per_gas_unit_arg
         force_low_fee_arg
         fee_cap_arg
         burn_cap_arg)
      ( prefixes ["reveal"; "key"; "for"]
      @@ ContractAlias.alias_param
           ~name:"src"
           ~desc:"name of the source contract"
      @@ stop )
      (fun ( fee,
             dry_run,
             verbose_signing,
             minimal_fees,
             minimal_nanotez_per_byte,
             minimal_nanotez_per_gas_unit,
             force_low_fee,
             fee_cap,
             burn_cap )
           (_, source)
           cctxt ->
        match Contract.is_implicit source with
        | None ->
            failwith "only implicit accounts can be revealed"
        | Some source ->
            Client_keys.get_key cctxt source
            >>=? fun (_, src_pk, src_sk) ->
            let fee_parameter =
              {
                Injection.minimal_fees;
                minimal_nanotez_per_byte;
                minimal_nanotez_per_gas_unit;
                force_low_fee;
                fee_cap;
                burn_cap;
              }
            in
            reveal
              cctxt
              ~dry_run
              ~verbose_signing
              ~chain:cctxt#chain
              ~block:cctxt#block
              ?confirmations:cctxt#confirmations
              ~source
              ?fee
              ~src_pk
              ~src_sk
              ~fee_parameter
              ()
            >>=? fun _res -> return_unit);
    command
      ~group
      ~desc:"Register the public key hash as a delegate."
      (args9
         fee_arg
         dry_run_switch
         verbose_signing_switch
         minimal_fees_arg
         minimal_nanotez_per_byte_arg
         minimal_nanotez_per_gas_unit_arg
         force_low_fee_arg
         fee_cap_arg
         burn_cap_arg)
      ( prefixes ["register"; "key"]
      @@ Public_key_hash.source_param ~name:"mgr" ~desc:"the delegate key"
      @@ prefixes ["as"; "delegate"]
      @@ stop )
      (fun ( fee,
             dry_run,
             verbose_signing,
             minimal_fees,
             minimal_nanotez_per_byte,
             minimal_nanotez_per_gas_unit,
             force_low_fee,
             fee_cap,
             burn_cap )
           src_pkh
           cctxt ->
        Client_keys.get_key cctxt src_pkh
        >>=? fun (_, src_pk, src_sk) ->
        let fee_parameter =
          {
            Injection.minimal_fees;
            minimal_nanotez_per_byte;
            minimal_nanotez_per_gas_unit;
            force_low_fee;
            fee_cap;
            burn_cap;
          }
        in
        register_as_delegate
          cctxt
          ~chain:cctxt#chain
          ~block:cctxt#block
          ?confirmations:cctxt#confirmations
          ~dry_run
          ~fee_parameter
          ~verbose_signing
          ?fee
          ~manager_sk:src_sk
          src_pk
        >>= function
        | Ok _ ->
            return_unit
        | Error [Environment.Ecoproto_error Delegate_storage.Active_delegate]
          ->
            cctxt#message "Delegate already activated."
            >>= fun () -> return_unit
        | Error el ->
            Lwt.return_error el) ]
  @ ( if version = Some `Mainnet then []
    else
      [ command
          ~group
          ~desc:"Register and activate an Alphanet/Zeronet faucet account."
          (args2 (Secret_key.force_switch ()) encrypted_switch)
          ( prefixes ["activate"; "account"]
          @@ Secret_key.fresh_alias_param
          @@ prefixes ["with"]
          @@ param
               ~name:"activation_key"
               ~desc:
                 "Activate an Alphanet/Zeronet faucet account from the \
                  downloaded JSON file."
               file_parameter
          @@ stop )
          (fun (force, encrypted) name activation_key_file cctxt ->
            Secret_key.of_fresh cctxt force name
            >>=? fun name ->
            Lwt_utils_unix.Json.read_file activation_key_file
            >>=? fun json ->
            match
              Data_encoding.Json.destruct
                Client_proto_context.activation_key_encoding
                json
            with
            | exception (Data_encoding.Json.Cannot_destruct _ as exn) ->
                Format.kasprintf
                  (fun s -> failwith "%s" s)
                  "Invalid activation file: %a %a"
                  (fun ppf -> Data_encoding.Json.print_error ppf)
                  exn
                  Data_encoding.Json.pp
                  json
            | key ->
                activate_account
                  cctxt
                  ~chain:cctxt#chain
                  ~block:cctxt#block
                  ?confirmations:cctxt#confirmations
                  ~encrypted
                  ~force
                  key
                  name
                >>=? fun _res -> return_unit) ] )
  @ ( if version <> Some `Mainnet then []
    else
      [ command
          ~group
          ~desc:"Activate a fundraiser account."
          (args1 dry_run_switch)
          ( prefixes ["activate"; "fundraiser"; "account"]
          @@ Public_key_hash.alias_param
          @@ prefixes ["with"]
          @@ param
               ~name:"code"
               (Clic.parameter (fun _ctx code ->
                    protect (fun () ->
                        return
                          (Blinded_public_key_hash.activation_code_of_hex code))))
               ~desc:"Activation code obtained from the Tezos foundation."
          @@ stop )
          (fun dry_run (name, _pkh) code cctxt ->
            activate_existing_account
              cctxt
              ~chain:cctxt#chain
              ~block:cctxt#block
              ?confirmations:cctxt#confirmations
              ~dry_run
              name
              code
            >>=? fun _res -> return_unit) ] )
  @ [ command
        ~desc:"Wait until an operation is included in a block"
        (args3
           (default_arg
              ~long:"confirmations"
              ~placeholder:"num_blocks"
              ~doc:
                "wait until 'N' additional blocks after the operation appears \
                 in the considered chain"
              ~default:"0"
              non_negative_param)
           (default_arg
              ~long:"check-previous"
              ~placeholder:"num_blocks"
              ~doc:"number of previous blocks to check"
              ~default:"10"
              non_negative_param)
           (arg
              ~long:"branch"
              ~placeholder:"block_hash"
              ~doc:
                "hash of the oldest block where we should look for the \
                 operation"
              block_hash_param))
        ( prefixes ["wait"; "for"]
        @@ param
             ~name:"operation"
             ~desc:"Operation to be included"
             (parameter (fun _ x ->
                  match Operation_hash.of_b58check_opt x with
                  | None ->
                      Error_monad.failwith "Invalid operation hash: '%s'" x
                  | Some hash ->
                      return hash))
        @@ prefixes ["to"; "be"; "included"]
        @@ stop )
        (fun (confirmations, predecessors, branch)
             operation_hash
             (ctxt : Protocol_client_context.full) ->
          Client_confirmations.wait_for_operation_inclusion
            ctxt
            ~chain:ctxt#chain
            ~confirmations
            ~predecessors
            ?branch
            operation_hash
          >>=? fun _ -> return_unit);
      command
        ~desc:"Get receipt for past operation"
        (args1
           (default_arg
              ~long:"check-previous"
              ~placeholder:"num_blocks"
              ~doc:"number of previous blocks to check"
              ~default:"10"
              non_negative_param))
        ( prefixes ["get"; "receipt"; "for"]
        @@ param
             ~name:"operation"
             ~desc:"Operation to be looked up"
             (parameter (fun _ x ->
                  match Operation_hash.of_b58check_opt x with
                  | None ->
                      Error_monad.failwith "Invalid operation hash: '%s'" x
                  | Some hash ->
                      return hash))
        @@ stop )
        (fun predecessors operation_hash (ctxt : Protocol_client_context.full) ->
          display_receipt_for_operation
            ctxt
            ~chain:ctxt#chain
            ~predecessors
            operation_hash
          >>=? fun _ -> return_unit);
      command
        ~group:binary_description
        ~desc:"Describe unsigned block header"
        no_options
        (fixed ["describe"; "unsigned"; "block"; "header"])
        (fun () (cctxt : Protocol_client_context.full) ->
          cctxt#message
            "%a"
            Data_encoding.Binary_schema.pp
            (Data_encoding.Binary.describe
               Alpha_context.Block_header.unsigned_encoding)
          >>= fun () -> return_unit);
      command
        ~group:binary_description
        ~desc:"Describe unsigned block header"
        no_options
        (fixed ["describe"; "unsigned"; "operation"])
        (fun () (cctxt : Protocol_client_context.full) ->
          cctxt#message
            "%a"
            Data_encoding.Binary_schema.pp
            (Data_encoding.Binary.describe
               Alpha_context.Operation.unsigned_encoding)
          >>= fun () -> return_unit);
      command
        ~group
        ~desc:"Submit protocol proposals"
        (args3
           dry_run_switch
           verbose_signing_switch
           (switch
              ~doc:
                "Do not fail when the checks that try to prevent the user \
                 from shooting themselves in the foot do."
              ~long:"force"
              ()))
        ( prefixes ["submit"; "proposals"; "for"]
        @@ Client_keys.Secret_key.alias_param
             ~name:"delegate"
             ~desc:"the delegate who makes the proposal"
        @@ seq_of_param
             (param
                ~name:"proposal"
                ~desc:"the protocol hash proposal to be submitted"
                (parameter (fun _ x ->
                     match Protocol_hash.of_b58check_opt x with
                     | None ->
                         Error_monad.failwith "Invalid proposal hash: '%s'" x
                     | Some hash ->
                         return hash))) )
        (fun (dry_run, verbose_signing, force)
             (src_name, src_sk)
             proposals
             (cctxt : Protocol_client_context.full) ->
          Client_keys.neuterize src_sk
          >>=? fun src_pk ->
<<<<<<< HEAD
          Client_keys.public_key_hash
            ~interactive:(cctxt :> Client_context.io_wallet)
            src_pk
=======
          Client_keys.public_key_hash src_pk
>>>>>>> fc8990b1
          >>=? fun (src_pkh, _) ->
          get_period_info ~chain:cctxt#chain ~block:cctxt#block cctxt
          >>=? fun info ->
          ( match info.current_period_kind with
          | Proposal ->
              return_unit
          | _ ->
              cctxt#error "Not in a proposal period" )
          >>=? fun () ->
          Shell_services.Protocol.list cctxt
          >>=? fun known_protos ->
          get_proposals ~chain:cctxt#chain ~block:cctxt#block cctxt
          >>=? fun known_proposals ->
          Alpha_services.Voting.listings cctxt (cctxt#chain, cctxt#block)
          >>=? fun listings ->
          (* for a proposal to be valid it must either a protocol that was already
           proposed by somebody else or a protocol known by the node, because
           the user is the first proposer and just injected it with
           tezos-admin-client *)
          let check_proposals proposals : bool tzresult Lwt.t =
            let n = List.length proposals in
            let errors = ref [] in
            let error ppf =
              Format.kasprintf (fun s -> errors := s :: !errors) ppf
            in
            if n = 0 then error "Empty proposal list." ;
            if n > Constants.fixed.max_proposals_per_delegate then
              error
                "Too many proposals: %d > %d."
                n
                Constants.fixed.max_proposals_per_delegate ;
            ( match
                Base.List.find_all_dups
                  ~compare:Protocol_hash.compare
                  proposals
              with
            | [] ->
                ()
            | dups ->
                error
                  "There %s: %a."
                  ( if List.length dups = 1 then "is a duplicate proposal"
                  else "are duplicate proposals" )
                  Format.(
                    pp_print_list
                      ~pp_sep:(fun ppf () -> pp_print_string ppf ", ")
                      Protocol_hash.pp)
                  dups ) ;
            List.iter
              (fun (p : Protocol_hash.t) ->
                if
                  List.mem p known_protos
                  || Environment.Protocol_hash.Map.mem p known_proposals
                then ()
                else
                  error
                    "Protocol %a is not a known proposal."
                    Protocol_hash.pp
                    p)
              proposals ;
            if
              not
                (List.exists
                   (fun (pkh, _) ->
                     Signature.Public_key_hash.equal pkh src_pkh)
                   listings)
            then
              error
                "Public-key-hash `%a` from account `%s` does not appear to \
                 have voting rights."
                Signature.Public_key_hash.pp
                src_pkh
                src_name ;
            if !errors <> [] then
              cctxt#message
                "There %s with the submission:%t"
                ( if List.length !errors = 1 then "is an issue"
                else "are issues" )
                Format.(
                  fun ppf ->
                    pp_print_cut ppf () ;
                    pp_open_vbox ppf 0 ;
                    List.iter
                      (fun msg ->
                        pp_open_hovbox ppf 2 ;
                        pp_print_string ppf "* " ;
                        pp_print_text ppf msg ;
                        pp_close_box ppf () ;
                        pp_print_cut ppf ())
                      !errors ;
                    pp_close_box ppf ())
              >>= fun () -> return_false
            else return_true
          in
          check_proposals proposals
          >>=? fun all_valid ->
          ( if all_valid then cctxt#message "All proposals are valid."
          else if force then
            cctxt#message
              "Some proposals are not valid, but `--force` was used."
          else cctxt#error "Submission failed because of invalid proposals." )
          >>= fun () ->
          submit_proposals
            ~dry_run
            ~verbose_signing
            cctxt
            ~chain:cctxt#chain
            ~block:cctxt#block
            ~src_sk
            src_pkh
            proposals
          >>= function
          | Ok _res ->
              return_unit
          | Error errs ->
              ( match errs with
              | [ Unregistred_error
                    (`O [("kind", `String "generic"); ("error", `String msg)])
                ] ->
                  cctxt#message
                    "Error:@[<hov>@.%a@]"
                    Format.pp_print_text
                    ( String.split_on_char ' ' msg
                    |> List.filter (function "" | "\n" -> false | _ -> true)
                    |> String.concat " "
                    |> String.map (function '\n' | '\t' -> ' ' | c -> c) )
              | el ->
                  cctxt#message "Error:@ %a" pp_print_error el )
              >>= fun () -> failwith "Failed to submit proposals");
      command
        ~group
        ~desc:"Submit a ballot"
<<<<<<< HEAD
        (args1 dry_run_switch)
=======
        (args2 verbose_signing_switch dry_run_switch)
>>>>>>> fc8990b1
        ( prefixes ["submit"; "ballot"; "for"]
        @@ Client_keys.Secret_key.alias_param
             ~name:"delegate"
             ~desc:"the delegate who votes"
        @@ param
             ~name:"proposal"
             ~desc:"the protocol hash proposal to vote for"
             (parameter (fun _ x ->
                  match Protocol_hash.of_b58check_opt x with
                  | None ->
                      failwith "Invalid proposal hash: '%s'" x
                  | Some hash ->
                      return hash))
        @@ param
             ~name:"ballot"
             ~desc:"the ballot value (yea/yay, nay, or pass)"
             (parameter
                ~autocomplete:(fun _ -> return ["yea"; "nay"; "pass"])
                (fun _ s ->
                  (* We should have [Vote.of_string]. *)
                  match String.lowercase_ascii s with
                  | "yay" | "yea" ->
                      return Vote.Yay
                  | "nay" ->
                      return Vote.Nay
                  | "pass" ->
                      return Vote.Pass
                  | s ->
                      failwith "Invalid ballot: '%s'" s))
        @@ stop )
<<<<<<< HEAD
        (fun dry_run
=======
        (fun (verbose_signing, dry_run)
>>>>>>> fc8990b1
             (_, src_sk)
             proposal
             ballot
             (cctxt : Protocol_client_context.full) ->
          Client_keys.neuterize src_sk
          >>=? fun src_pk ->
<<<<<<< HEAD
          Client_keys.public_key_hash
            ~interactive:(cctxt :> Client_context.io_wallet)
            src_pk
=======
          Client_keys.public_key_hash src_pk
>>>>>>> fc8990b1
          >>=? fun (src_pkh, _) ->
          get_period_info ~chain:cctxt#chain ~block:cctxt#block cctxt
          >>=? fun info ->
          ( match info.current_period_kind with
          | Testing_vote | Promotion_vote ->
              return_unit
          | _ ->
              cctxt#error "Not in a Testing_vote or Promotion_vote period" )
          >>=? fun () ->
          submit_ballot
            cctxt
            ~chain:cctxt#chain
            ~block:cctxt#block
            ~src_sk
            src_pkh
<<<<<<< HEAD
=======
            ~verbose_signing
>>>>>>> fc8990b1
            ~dry_run
            proposal
            ballot
          >>=? fun _res -> return_unit);
      command
        ~group
        ~desc:"Summarize the current voting period"
        no_options
        (fixed ["show"; "voting"; "period"])
        (fun () (cctxt : Protocol_client_context.full) ->
          get_period_info ~chain:cctxt#chain ~block:cctxt#block cctxt
          >>=? fun info ->
          cctxt#message
            "Current period: %a\nBlocks remaining until end of period: %ld"
            Data_encoding.Json.pp
            (Data_encoding.Json.construct
               Alpha_context.Voting_period.kind_encoding
               info.current_period_kind)
            info.remaining
          >>= fun () ->
          Shell_services.Protocol.list cctxt
          >>=? fun known_protos ->
          get_proposals ~chain:cctxt#chain ~block:cctxt#block cctxt
          >>=? fun props ->
          let ranks =
            Environment.Protocol_hash.Map.bindings props
            |> List.sort (fun (_, v1) (_, v2) -> Int32.(compare v2 v1))
          in
          let print_proposal = function
            | None ->
                assert false (* not called during proposal phase *)
            | Some proposal ->
                cctxt#message "Current proposal: %a" Protocol_hash.pp proposal
          in
          match info.current_period_kind with
          | Proposal ->
              cctxt#answer
                "Current proposals:%t"
                Format.(
                  fun ppf ->
                    pp_print_cut ppf () ;
                    pp_open_vbox ppf 0 ;
                    List.iter
                      (fun (p, w) ->
                        fprintf
                          ppf
                          "* %a %ld (%sknown by the node)@."
                          Protocol_hash.pp
                          p
                          w
                          (if List.mem p known_protos then "" else "not "))
                      ranks ;
                    pp_close_box ppf ())
              >>= fun () -> return_unit
          | Testing_vote | Promotion_vote ->
              print_proposal info.current_proposal
              >>= fun () ->
              get_ballots_info ~chain:cctxt#chain ~block:cctxt#block cctxt
              >>=? fun ballots_info ->
              cctxt#answer
                "Ballots: %a@,\
                 Current participation %.2f%%, necessary quorum %.2f%%@,\
                 Current in favor %ld, needed supermajority %ld"
                Data_encoding.Json.pp
                (Data_encoding.Json.construct
                   Vote.ballots_encoding
                   ballots_info.ballots)
                (Int32.to_float ballots_info.participation /. 100.)
                (Int32.to_float ballots_info.current_quorum /. 100.)
                ballots_info.ballots.yay
                ballots_info.supermajority
              >>= fun () -> return_unit
          | Testing ->
              print_proposal info.current_proposal >>= fun () -> return_unit)
    ]<|MERGE_RESOLUTION|>--- conflicted
+++ resolved
@@ -1143,13 +1143,7 @@
              (cctxt : Protocol_client_context.full) ->
           Client_keys.neuterize src_sk
           >>=? fun src_pk ->
-<<<<<<< HEAD
-          Client_keys.public_key_hash
-            ~interactive:(cctxt :> Client_context.io_wallet)
-            src_pk
-=======
           Client_keys.public_key_hash src_pk
->>>>>>> fc8990b1
           >>=? fun (src_pkh, _) ->
           get_period_info ~chain:cctxt#chain ~block:cctxt#block cctxt
           >>=? fun info ->
@@ -1282,11 +1276,7 @@
       command
         ~group
         ~desc:"Submit a ballot"
-<<<<<<< HEAD
-        (args1 dry_run_switch)
-=======
         (args2 verbose_signing_switch dry_run_switch)
->>>>>>> fc8990b1
         ( prefixes ["submit"; "ballot"; "for"]
         @@ Client_keys.Secret_key.alias_param
              ~name:"delegate"
@@ -1317,24 +1307,14 @@
                   | s ->
                       failwith "Invalid ballot: '%s'" s))
         @@ stop )
-<<<<<<< HEAD
-        (fun dry_run
-=======
         (fun (verbose_signing, dry_run)
->>>>>>> fc8990b1
              (_, src_sk)
              proposal
              ballot
              (cctxt : Protocol_client_context.full) ->
           Client_keys.neuterize src_sk
           >>=? fun src_pk ->
-<<<<<<< HEAD
-          Client_keys.public_key_hash
-            ~interactive:(cctxt :> Client_context.io_wallet)
-            src_pk
-=======
           Client_keys.public_key_hash src_pk
->>>>>>> fc8990b1
           >>=? fun (src_pkh, _) ->
           get_period_info ~chain:cctxt#chain ~block:cctxt#block cctxt
           >>=? fun info ->
@@ -1350,10 +1330,7 @@
             ~block:cctxt#block
             ~src_sk
             src_pkh
-<<<<<<< HEAD
-=======
             ~verbose_signing
->>>>>>> fc8990b1
             ~dry_run
             proposal
             ballot
