(**************************************************************************)
(*                                                                        *)
(*    Copyright (c) 2014 - 2018.                                          *)
(*    Dynamic Ledger Solutions, Inc. <contact@tezos.com>                  *)
(*                                                                        *)
(*    All rights reserved. No warranty, explicit or implicit, provided.   *)
(*                                                                        *)
(**************************************************************************)

(***************** Prevalidation errors ***********************************)

type error += Parse_error
type error += Too_many_operations
type error += Oversized_operation of { size: int ; max: int }
<<<<<<< HEAD
type error += Future_block_header of Block_hash.t
=======
type error += Future_block_header of { block: Block_hash.t ; block_time : Time.t ; time : Time.t }
>>>>>>> aa1450d8

let () =
  (* Parse error *)
  register_error_kind
    `Permanent
    ~id:"node.prevalidation.parse_error"
    ~title:"Parsing error in prevalidation"
    ~description:"Raised when an operation has not been parsed correctly during prevalidation."
    ~pp:(fun ppf () ->
        Format.fprintf ppf "Operation parsing error in prevalidation.")
    Data_encoding.empty
    (function Parse_error -> Some () | _ -> None)
    (fun () -> Parse_error) ;
  (* Too many operations *)
  register_error_kind
    `Temporary
    ~id:"node.prevalidation.too_many_operations"
    ~title:"Too many pending operations in prevalidation"
    ~description:"The prevalidation context is full."
    ~pp:(fun ppf () ->
        Format.fprintf ppf "Too many operations in prevalidation context.")
    Data_encoding.empty
    (function Too_many_operations -> Some () | _ -> None)
    (fun () -> Too_many_operations) ;
  (* Oversized operation *)
  register_error_kind
    `Permanent
    ~id:"node.prevalidation.oversized_operation"
    ~title:"Oversized operation"
    ~description:"The operation size is bigger than allowed."
    ~pp:(fun ppf (size, max) ->
        Format.fprintf ppf "Oversized operation (size: %d, max: %d)"
          size max)
    Data_encoding.(obj2
                     (req "size" int31)
                     (req "max_size" int31))
    (function Oversized_operation { size ; max } -> Some (size, max) | _ -> None)
    (fun (size, max) -> Oversized_operation { size ; max }) ;
  (* Block from the future *)
  register_error_kind
    `Temporary
    ~id:"node.prevalidation.future_block_header"
    ~title:"Future block header"
    ~description:"The block was annotated with a time too far in the future."
    ~pp:(fun ppf (block, block_time, time) ->
        Format.fprintf ppf "Future block header (block: %a, block_time: %a, time: %a)"
          Block_hash.pp block Time.pp_hum block_time Time.pp_hum time)
    Data_encoding.(obj3
                     (req "block" Block_hash.encoding)
                     (req "block_time" Time.encoding)
                     (req "time" Time.encoding))
    (function Future_block_header { block ; block_time ; time } -> Some (block, block_time, time) | _ -> None)
    (fun (block, block_time, time) -> Future_block_header { block ; block_time ; time })


(************************* State errors ***********************************)

type error +=  Unknown_chain of Chain_id.t

type error += Bad_data_dir

type error += Block_not_invalid of Block_hash.t

let () =
  (* Unknown network *)
  register_error_kind
    `Permanent
    ~id:"node.state.unknown_chain"
    ~title:"Unknown chain"
    ~description:"The chain identifier could not be found in \
                  the chain identifiers table."
    ~pp:(fun ppf id ->
        Format.fprintf ppf "Unknown chain %a" Chain_id.pp id)
    Data_encoding.(obj1 (req "chain" Chain_id.encoding))
    (function Unknown_chain x -> Some x | _ -> None)
    (fun x -> Unknown_chain x) ;
  register_error_kind
    `Permanent
    ~id:"node.state.bad_data_dir"
    ~title:"Bad data directory"
    ~description:"The data directory could not be read. \
                  This could be because it was generated with an \
                  old version of the tezos-node program. \
                  Deleting and regenerating this directory \
                  may fix the problem."
    ~pp:(fun ppf () -> Format.fprintf ppf "Bad data directory.")
    Data_encoding.empty
    (function Bad_data_dir -> Some () | _ -> None)
    (fun () -> Bad_data_dir) ;
  (* Block not invalid *)
  register_error_kind
    `Permanent
    ~id:"node.state.block_not_invalid"
    ~title:"Block not invalid"
    ~description:"The invalid block to be unmarked was not actually invalid."
    ~pp:(fun ppf block ->
        Format.fprintf ppf "Block %a was expected to be invalid, but was not actually invalid."
          Block_hash.pp block)
    Data_encoding.(obj1 (req "block" Block_hash.encoding))
    (function Block_not_invalid block -> Some block | _ -> None)
    (fun block -> Block_not_invalid block)

(* Block database error *)

type error += Inconsistent_hash of Context_hash.t * Context_hash.t

let () =
  (* Inconsistent hash *)
  register_error_kind
    `Permanent
    ~id:"node.state.block.inconsistent_context_hash"
    ~title:"Inconsistent commit hash"
    ~description:
      "When commiting the context of a block, the announced context \
       hash was not the one computed at commit time."
    ~pp: (fun ppf (got, exp) ->
        Format.fprintf ppf
          "@[<v 2>Inconsistant hash:@ got: %a@ expected: %a"
          Context_hash.pp got
          Context_hash.pp exp)
    Data_encoding.(obj2
                     (req "wrong_context_hash" Context_hash.encoding)
                     (req "expected_context_hash" Context_hash.encoding))
    (function Inconsistent_hash (got, exp) -> Some (got, exp) | _ -> None)
    (fun (got, exp) -> Inconsistent_hash (got, exp))

(******************* Bootstrap pipeline errors ****************************)

type error += Invalid_locator of P2p_peer.Id.t * Block_locator.t

let () =
  (* Invalid locator *)
  register_error_kind
    `Permanent
    ~id:"node.bootstrap_pipeline.invalid_locator"
    ~title:"Invalid block locator"
    ~description:"Block locator is invalid."
    ~pp: (fun ppf (id, locator) ->
        Format.fprintf ppf
          "Invalid block locator on peer %a:\n%a"
          P2p_peer.Id.pp id
          Block_locator.pp locator)
    Data_encoding.(obj2
                     (req "id" P2p_peer.Id.encoding)
                     (req "locator" Block_locator.encoding))
    (function | Invalid_locator (id, loc) -> Some (id, loc) | _ -> None)
    (fun (id, loc) -> Invalid_locator (id, loc))

(******************* Protocol validator errors ****************************)

type protocol_error =
  | Compilation_failed
  | Dynlinking_failed

type error += Invalid_protocol of { hash: Protocol_hash.t ; error: protocol_error }

let protocol_error_encoding =
  let open Data_encoding in
  union
    [
      case (Tag 0)
        ~title:"Compilation failed"
        (obj1
           (req "error" (constant "compilation_failed")))
        (function Compilation_failed -> Some ()
                | _ -> None)
        (fun () -> Compilation_failed) ;
      case (Tag 1)
        ~title:"Dynlinking failed"
        (obj1
           (req "error" (constant "dynlinking_failed")))
        (function Dynlinking_failed -> Some ()
                | _ -> None)
        (fun () -> Dynlinking_failed) ;
    ]

let pp_protocol_error ppf = function
  | Compilation_failed ->
      Format.fprintf ppf "compilation error"
  | Dynlinking_failed ->
      Format.fprintf ppf "dynlinking error"

let () =
  (* Invalid protocol *)
  register_error_kind
    `Permanent
    ~id:"node.protocol_validator.invalid_protocol"
    ~title:"Invalid protocol"
    ~description:"Invalid protocol."
    ~pp:begin fun ppf (protocol, error) ->
      Format.fprintf ppf
        "@[<v 2>Invalid protocol %a@ %a@]"
        Protocol_hash.pp_short protocol pp_protocol_error error
    end
    Data_encoding.(merge_objs
                     (obj1 (req "invalid_protocol" Protocol_hash.encoding))
                     protocol_error_encoding)
    (function Invalid_protocol { hash ; error } ->
       Some (hash, error) | _ -> None)
    (fun (hash, error) ->
       Invalid_protocol { hash ; error })

(********************* Peer validator errors ******************************)

type error +=
  | Unknown_ancestor
  | Known_invalid

let () =
  (* Unknown ancestor *)
  register_error_kind
    `Permanent
    ~id: "node.peer_validator.unknown_ancestor"
    ~title: "Unknown ancestor"
    ~description: "Unknown ancestor block found in the peer's chain"
    ~pp: (fun ppf () -> Format.fprintf ppf "Unknown ancestor")
    Data_encoding.empty
    (function Unknown_ancestor -> Some () | _ -> None)
    (fun () -> Unknown_ancestor) ;
  (* Known invalid *)
  register_error_kind
    `Permanent
    ~id: "node.peer_validator.known_invalid"
    ~title: "Known invalid"
    ~description: "Known invalid block found in the peer's chain"
    ~pp: (fun ppf () -> Format.fprintf ppf "Known invalid")
    Data_encoding.empty
    (function Known_invalid -> Some () | _ -> None)
    (fun () -> Known_invalid)

(************************ Validator errors ********************************)

type error +=  Inactive_chain of Chain_id.t
type error += Checkpoint_error of Block_hash.t * P2p_peer.Id.t option

let () =
  (* Inactive network *)
  register_error_kind
    `Branch
    ~id: "node.validator.inactive_chain"
    ~title: "Inactive chain"
    ~description: "Attempted validation of a block from an inactive chain."
    ~pp: (fun ppf chain ->
        Format.fprintf ppf
          "Tried to validate a block from chain %a, \
           that is not currently considered active."
          Chain_id.pp chain)
    Data_encoding.(obj1 (req "inactive_chain" Chain_id.encoding))
    (function Inactive_chain chain -> Some chain | _ -> None)
    (fun chain -> Inactive_chain chain) ;
  register_error_kind
    `Branch
    ~id:"node.validator.checkpoint_error"
    ~title: "Block incompatble with the current checkpoint."
    ~description: "The block belongs to a branch that is not compatible \
                   with the current checkpoint."
    ~pp: (fun ppf (block, peer) ->
        match peer with
        | None ->
            Format.fprintf ppf
              "The block %a is incompatible with the current checkpoint."
              Block_hash.pp_short block
        | Some peer ->
            Format.fprintf ppf
              "The peer %a send us a block which is a sibling \
               of the configured checkpoint (%a)."
              P2p_peer.Id.pp peer
              Block_hash.pp_short block)
    Data_encoding.(obj2
                     (req "block" Block_hash.encoding)
                     (opt "peer" P2p_peer.Id.encoding))
    (function Checkpoint_error (block, peer) -> Some (block, peer) | _ -> None)
    (fun (block, peer) -> Checkpoint_error (block, peer))
<|MERGE_RESOLUTION|>--- conflicted
+++ resolved
@@ -12,11 +12,7 @@
 type error += Parse_error
 type error += Too_many_operations
 type error += Oversized_operation of { size: int ; max: int }
-<<<<<<< HEAD
-type error += Future_block_header of Block_hash.t
-=======
 type error += Future_block_header of { block: Block_hash.t ; block_time : Time.t ; time : Time.t }
->>>>>>> aa1450d8
 
 let () =
   (* Parse error *)
