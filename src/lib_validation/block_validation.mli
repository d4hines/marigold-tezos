(*****************************************************************************)
(*                                                                           *)
(* Open Source License                                                       *)
(* Copyright (c) 2018 Dynamic Ledger Solutions, Inc. <contact@tezos.com>     *)
(* Copyright (c) 2018 Nomadic Labs. <nomadic@tezcore.com>                    *)
(*                                                                           *)
(* Permission is hereby granted, free of charge, to any person obtaining a   *)
(* copy of this software and associated documentation files (the "Software"),*)
(* to deal in the Software without restriction, including without limitation *)
(* the rights to use, copy, modify, merge, publish, distribute, sublicense,  *)
(* and/or sell copies of the Software, and to permit persons to whom the     *)
(* Software is furnished to do so, subject to the following conditions:      *)
(*                                                                           *)
(* The above copyright notice and this permission notice shall be included   *)
(* in all copies or substantial portions of the Software.                    *)
(*                                                                           *)
(* THE SOFTWARE IS PROVIDED "AS IS", WITHOUT WARRANTY OF ANY KIND, EXPRESS OR*)
(* IMPLIED, INCLUDING BUT NOT LIMITED TO THE WARRANTIES OF MERCHANTABILITY,  *)
(* FITNESS FOR A PARTICULAR PURPOSE AND NONINFRINGEMENT. IN NO EVENT SHALL   *)
(* THE AUTHORS OR COPYRIGHT HOLDERS BE LIABLE FOR ANY CLAIM, DAMAGES OR OTHER*)
(* LIABILITY, WHETHER IN AN ACTION OF CONTRACT, TORT OR OTHERWISE, ARISING   *)
(* FROM, OUT OF OR IN CONNECTION WITH THE SOFTWARE OR THE USE OR OTHER       *)
(* DEALINGS IN THE SOFTWARE.                                                 *)
(*                                                                           *)
(*****************************************************************************)

val may_patch_protocol:
  level:Int32.t ->
  Tezos_protocol_environment_shell.validation_result ->
  Tezos_protocol_environment_shell.validation_result tzresult Lwt.t

val update_testchain_status:
  Context.t ->
  Block_header.t ->
<<<<<<< HEAD
  Time.t ->
=======
  Time.Protocol.t ->
>>>>>>> 6ffabdd8
  Context.t tzresult Lwt.t

(** [init_test_chain] must only be called on a forking block. *)
val init_test_chain:
  Context.t ->
  Block_header.t ->
  Block_header.t tzresult Lwt.t

val check_liveness:
  live_blocks:Block_hash.Set.t ->
  live_operations:Operation_hash.Set.t ->
  Block_hash.t ->
  Operation.t list list ->
  unit tzresult Lwt.t

type result = {
  validation_result: Tezos_protocol_environment_shell.validation_result ;
  block_metadata: MBytes.t ;
  ops_metadata: MBytes.t list list ;
  context_hash: Context_hash.t ;
  forking_testchain: bool ;
}

val apply:
  Chain_id.t ->
  max_operations_ttl:int ->
  predecessor_block_header:Block_header.t ->
  predecessor_context:Context.t ->
  block_header:Block_header.t ->
  Operation.t list list -> result tzresult Lwt.t<|MERGE_RESOLUTION|>--- conflicted
+++ resolved
@@ -32,11 +32,7 @@
 val update_testchain_status:
   Context.t ->
   Block_header.t ->
-<<<<<<< HEAD
-  Time.t ->
-=======
   Time.Protocol.t ->
->>>>>>> 6ffabdd8
   Context.t tzresult Lwt.t
 
 (** [init_test_chain] must only be called on a forking block. *)
