--- conflicted
+++ resolved
@@ -17,14 +17,6 @@
   "tezos-client-base"
   "tezos-client-commands"
   "tezos-client-alpha"
-<<<<<<< HEAD
-  "tezos-client-base-unix" { with-test }
-  "tezos-node" { with-test }
-  "tezos-client-genesis" { with-test }
-  "tezos-client-base-unix" { with-test }
-  "alcotest-lwt" { with-test }
-=======
->>>>>>> ec3576fd
 ]
 build: [
   [ "dune" "build" "-p" name "-j" jobs ]
