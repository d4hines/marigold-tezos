--- conflicted
+++ resolved
@@ -175,11 +175,7 @@
 
   val get:
     'a #RPC_context.simple -> 'a ->
-<<<<<<< HEAD
-    int -> Period.t -> int shell_tzresult Lwt.t
-=======
     Period.t -> int shell_tzresult Lwt.t
->>>>>>> ec3576fd
 
 end
 
@@ -209,10 +205,6 @@
 
 val required_endorsements:
   Alpha_context.t ->
-<<<<<<< HEAD
-  int ->
-=======
->>>>>>> ec3576fd
   Alpha_context.Period.t ->
   int tzresult Lwt.t
 
@@ -221,8 +213,5 @@
   int ->
   int ->
   Time.t tzresult Lwt.t
-<<<<<<< HEAD
-=======
-
->>>>>>> ec3576fd
+
 val register: unit -> unit