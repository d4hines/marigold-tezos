--- conflicted
+++ resolved
@@ -468,8 +468,6 @@
     Assert.equal_pk ~loc:__LOC__ mk1 mgtk1
     >>=? fun () ->
     return_unit
-<<<<<<< HEAD
-=======
 
   (* check if the master key of given key hash in given block
      equals to the given key *)
@@ -541,7 +539,6 @@
     checkMasterKey b pkh (Some pkB)
     >>=? fun () ->
     return_unit
->>>>>>> eff79207
 end
 
 let tests =
@@ -572,16 +569,17 @@
     Test_services.tztest
       "baking account test transaction by arbitrary key"
       `Quick
-<<<<<<< HEAD
       Test_Operation.test_update_keychain_transaction_by_arbitrary_key;
     Test_services.tztest
+      "keychain: revelation by consensus key"
+      `Quick
+      Test_Operation.test_simple_reveal;
+    Test_services.tztest
+      "keychain: delegation by consensus key"
+      `Quick
+      Test_Operation.test_registered_self_delegate_key_init_delegation;
+    Test_services.tztest
       "keychain: endorsement by consensus key"
       `Quick
       Test_Operation.test_simple_endorsement_with_keychain;
-=======
-      Test_Update_keychain.test_update_keychain_transaction_by_arbitrary_key;
-    Test_services.tztest "keychain: revelation by consensus key" `Quick Test_Update_keychain.test_simple_reveal;
-    Test_services.tztest "keychain: delegation by consensus key" `Quick Test_Update_keychain.test_registered_self_delegate_key_init_delegation;
-    Test_services.tztest "keychain: endorsement by consensus key" `Quick Test_Update_keychain.test_simple_endorsement_with_keychain;
->>>>>>> eff79207
   ]