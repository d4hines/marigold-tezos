(*****************************************************************************)
(*                                                                           *)
(* Open Source License                                                       *)
(* Copyright (c) 2018 Dynamic Ledger Solutions, Inc. <contact@tezos.com>     *)
(*                                                                           *)
(* Permission is hereby granted, free of charge, to any person obtaining a   *)
(* copy of this software and associated documentation files (the "Software"),*)
(* to deal in the Software without restriction, including without limitation *)
(* the rights to use, copy, modify, merge, publish, distribute, sublicense,  *)
(* and/or sell copies of the Software, and to permit persons to whom the     *)
(* Software is furnished to do so, subject to the following conditions:      *)
(*                                                                           *)
(* The above copyright notice and this permission notice shall be included   *)
(* in all copies or substantial portions of the Software.                    *)
(*                                                                           *)
(* THE SOFTWARE IS PROVIDED "AS IS", WITHOUT WARRANTY OF ANY KIND, EXPRESS OR*)
(* IMPLIED, INCLUDING BUT NOT LIMITED TO THE WARRANTIES OF MERCHANTABILITY,  *)
(* FITNESS FOR A PARTICULAR PURPOSE AND NONINFRINGEMENT. IN NO EVENT SHALL   *)
(* THE AUTHORS OR COPYRIGHT HOLDERS BE LIABLE FOR ANY CLAIM, DAMAGES OR OTHER*)
(* LIABILITY, WHETHER IN AN ACTION OF CONTRACT, TORT OR OTHERWISE, ARISING   *)
(* FROM, OUT OF OR IN CONNECTION WITH THE SOFTWARE OR THE USE OR OTHER       *)
(* DEALINGS IN THE SOFTWARE.                                                 *)
(*                                                                           *)
(*****************************************************************************)

open Protocol
open Alpha_context

let sign ?(watermark = Signature.Generic_operation) sk ctxt contents =
  let branch = Context.branch ctxt in
  let unsigned =
    Data_encoding.Binary.to_bytes_exn
      Operation.unsigned_encoding
      ({branch}, Contents_list contents)
  in
  let signature = Some (Signature.sign ~watermark sk unsigned) in
  ({shell = {branch}; protocol_data = {contents; signature}} : _ Operation.t)

let endorsement ?delegate ?level ctxt ?(signing_context = ctxt) () =
  ( match delegate with
  | None ->
      Context.get_endorser ctxt >|=? fun (delegate, _slots) -> delegate
  | Some delegate ->
      return delegate )
  >>=? fun delegate_pkh ->
  Account.find delegate_pkh
  >>=? fun delegate ->
  Lwt.return
    ( ( match level with
      | None ->
          Context.get_level ctxt
      | Some level ->
          ok level )
    >|? fun level ->
    let op = Single (Endorsement {level}) in
    sign
      ~watermark:Signature.(Endorsement Chain_id.zero)
      delegate.sk
      signing_context
      op )

let endorsement_with_slot ?delegate ?level ctxt ?(signing_context = ctxt) () =
  (match delegate with None -> Context.get_endorser ctxt | Some v -> return v)
  >>=? fun (delegate_pkh, slots) ->
  let slot = WithExceptions.Option.get ~loc:__LOC__ (List.hd slots) in
  Account.find delegate_pkh
  >>=? fun delegate ->
  Lwt.return
    ( ( match level with
      | None ->
          Context.get_level ctxt
      | Some level ->
          ok level )
    >|? fun level ->
    let op = Single (Endorsement {level}) in
    let endorsement =
      sign
        ~watermark:Signature.(Endorsement Chain_id.zero)
        delegate.sk
        signing_context
        op
    in
    ( {
        shell = endorsement.shell;
        protocol_data =
          {
            contents = Single (Endorsement_with_slot {endorsement; slot});
            signature = None;
          };
      }
      : Kind.endorsement_with_slot Operation.t ) )

let sign ?watermark sk ctxt (Contents_list contents) =
  Operation.pack (sign ?watermark sk ctxt contents)

let combine_operations ?public_key ?counter ?spurious_operation ~source ctxt
    (packed_operations : packed_operation list) =
  assert (List.length packed_operations > 0) ;
  (* Hypothesis : each operation must have the same branch (is this really true?) *)
  let {Tezos_base.Operation.branch} =
    (WithExceptions.Option.get ~loc:__LOC__ @@ List.hd packed_operations).shell
  in
  assert (
    List.for_all
      (fun {shell = {Tezos_base.Operation.branch = b; _}; _} ->
        Block_hash.(branch = b))
      packed_operations ) ;
  (* TODO? : check signatures consistency *)
  let unpacked_operations =
    List.map
      (function
        | {Alpha_context.protocol_data = Operation_data {contents; _}; _} -> (
          match Contents_list contents with
          | Contents_list (Single o) ->
              Contents o
          | Contents_list
              (Cons (Manager_operation {operation = Reveal _; _}, Single o)) ->
              Contents o
          | _ ->
              (* TODO : decent error *) assert false ))
      packed_operations
  in
  ( match counter with
  | Some counter ->
      return counter
  | None ->
      Context.Contract.counter ctxt source )
  >>=? fun counter ->
  (* We increment the counter *)
  let counter = Z.succ counter in
  Context.Contract.manager ctxt source
  >>=? fun account ->
  let public_key = Option.value ~default:account.pk public_key in
  Context.Contract.is_manager_key_revealed ctxt source
  >|=? (function
         | false ->
             let reveal_op =
               Manager_operation
                 {
                   source = Signature.Public_key.hash public_key;
                   fee = Tez.zero;
                   counter;
                   operation = Reveal public_key;
                   gas_limit = Gas.Arith.integral_of_int_exn 10_000;
                   storage_limit = Z.zero;
                 }
             in
             (Some (Contents reveal_op), Z.succ counter)
         | true ->
             (None, counter))
  >|=? fun (manager_op, counter) ->
  (* Update counters and transform into a contents_list *)
  let operations =
    List.fold_left
      (fun (counter, acc) -> function Contents (Manager_operation m) ->
            ( Z.succ counter,
              Contents (Manager_operation {m with counter}) :: acc ) | x ->
            (counter, x :: acc))
      (counter, match manager_op with None -> [] | Some op -> [op])
      unpacked_operations
    |> snd |> List.rev
  in
  (* patch a random operation with a corrupted pkh *)
  let operations =
    match spurious_operation with
    | None ->
        operations
    | Some op -> (
        let op =
          match op with
          | {protocol_data; shell = _} -> (
            match protocol_data with
            | Operation_data {contents; _} -> (
              match contents with
              | Cons _ ->
                  assert false
              | Single op ->
                  Alpha_context.Contents op ) )
        in
        (* Select where to insert spurious op *)
        let legit_ops = List.length operations in
        let index = Random.int legit_ops in
        match List.split_n index operations with
        | (preserved_prefix, preserved_suffix) ->
            preserved_prefix @ (op :: preserved_suffix) )
  in
  let operations = Operation.of_list operations in
  sign account.sk ctxt operations

open Account.Update_keychain
let manager_operation_update_keychain
    ?counter
    ?(fee = Tez.zero)
    ?gas_limit
    ?storage_limit
    { ba_pkh; _ }
    ctxt
    operation =
  (
  let source = Contract.implicit_contract ba_pkh in
    match counter with
  | Some counter ->
      return counter
  | None ->
      Context.Contract.counter ctxt source )
  >>=? fun counter ->
  Context.get_constants ctxt
  >>=? fun c ->
  let gas_limit =
    let default = c.parametric.hard_gas_limit_per_operation in
    Option.value ~default gas_limit
  in
  let storage_limit =
    Option.value
      ~default:c.parametric.hard_storage_limit_per_operation
      storage_limit
  in
  let counter = Z.succ counter in
  let op =
    Manager_operation
      {
        source = ba_pkh;
        fee;
        counter;
        operation;
        gas_limit;
        storage_limit;
      }
  in
  return @@ Contents_list (Single op)

let manager_operation ?counter ?(fee = Tez.zero) ?gas_limit ?storage_limit
    ?public_key ~source ctxt operation =
  ( match counter with
  | Some counter ->
      return counter
  | None ->
      Context.Contract.counter ctxt source )
  >>=? fun counter ->
  Context.get_constants ctxt
  >>=? fun c ->
  let gas_limit =
    let default = c.parametric.hard_gas_limit_per_operation in
    Option.value ~default gas_limit
  in
  let storage_limit =
    Option.value
      ~default:c.parametric.hard_storage_limit_per_operation
      storage_limit
  in
  Context.Contract.manager ctxt source
  >>=? fun account ->
  let public_key = Option.value ~default:account.pk public_key in
  let counter = Z.succ counter in
  Context.Contract.is_manager_key_revealed ctxt source
  >|=? function
  | true ->
      let op =
        Manager_operation
          {
            source = Signature.Public_key.hash public_key;
            fee;
            counter;
            operation;
            gas_limit;
            storage_limit;
          }
      in
      Contents_list (Single op)
  | false ->
      let op_reveal =
        Manager_operation
          {
            source = Signature.Public_key.hash public_key;
            fee = Tez.zero;
            counter;
            operation = Reveal public_key;
            gas_limit = Gas.Arith.integral_of_int_exn 10000;
            storage_limit = Z.zero;
          }
      in
      let op =
        Manager_operation
          {
            source = Signature.Public_key.hash public_key;
            fee;
            counter = Z.succ counter;
            operation;
            gas_limit;
            storage_limit;
          }
      in
      Contents_list (Cons (op_reveal, Single op))

let revelation ?(fee = Tez.zero) ctxt public_key =
  let pkh = Signature.Public_key.hash public_key in
  let source = Contract.implicit_contract pkh in
  Context.Contract.counter ctxt source
  >>=? fun counter ->
  Context.Contract.manager ctxt source
  >|=? fun account ->
  let counter = Z.succ counter in
  let sop =
    Contents_list
      (Single
         (Manager_operation
            {
              source = Signature.Public_key.hash public_key;
              fee;
              counter;
              operation = Reveal public_key;
              gas_limit = Gas.Arith.integral_of_int_exn 10000;
              storage_limit = Z.zero;
            }))
  in
  sign account.sk ctxt sop

let failing_noop ctxt source arbitrary =
  let op = Contents_list (Single (Failing_noop arbitrary)) in
  Account.find source >>=? fun account -> return @@ sign account.sk ctxt op

let originated_contract op =
  let nonce = Contract.initial_origination_nonce (Operation.hash_packed op) in
  Contract.originated_contract nonce

exception Impossible

let origination ?counter ?delegate ~script ?(preorigination = None) ?public_key
    ?credit ?fee ?gas_limit ?storage_limit ctxt source =
  Context.Contract.manager ctxt source
  >>=? fun account ->
  let default_credit = Tez.of_mutez @@ Int64.of_int 1000001 in
  let default_credit =
    WithExceptions.Option.to_exn ~none:Impossible default_credit
  in
  let credit = Option.value ~default:default_credit credit in
  let operation = Origination {delegate; script; credit; preorigination} in
  manager_operation
    ?counter
    ?public_key
    ?fee
    ?gas_limit
    ?storage_limit
    ~source
    ctxt
    operation
  >|=? fun sop ->
  let op = sign account.sk ctxt sop in
  (op, originated_contract op)

let miss_signed_endorsement ?level ctxt =
  (match level with None -> Context.get_level ctxt | Some level -> ok level)
  >>?= fun level ->
  Context.get_endorser ctxt
  >>=? fun (real_delegate_pkh, _slots) ->
  let delegate = Account.find_alternate real_delegate_pkh in
  endorsement ~delegate:delegate.pkh ~level ctxt ()

let transaction_update_keychain ?counter ?fee ?gas_limit ?storage_limit
    ?(parameters = Script.unit_parameter) ?(entrypoint = "default") ?sk ctxt
    (src : Account.Update_keychain.t) (dst : Contract.t) (amount : Tez.t) =
  let top = Transaction {amount; parameters; destination = dst; entrypoint} in
    (manager_operation_update_keychain
      ?counter
      ?fee
      ?gas_limit
      ?storage_limit
      src
      ctxt
      top
    >>=? fun sop ->
    let sk' =
    match sk with
    | None -> Account.Update_keychain.kc_sign src
    | Some s -> s
    in
    return @@ sign sk' ctxt sop)

let transaction ?counter ?fee ?gas_limit ?storage_limit
    ?(parameters = Script.unit_parameter) ?(entrypoint = "default") ctxt
    (src : Contract.t) (dst : Contract.t) (amount : Tez.t) =
  let top = Transaction {amount; parameters; destination = dst; entrypoint} in
  manager_operation
    ?counter
    ?fee
    ?gas_limit
    ?storage_limit
    ~source:src
    ctxt
    top
  >>=? fun sop ->
  Context.Contract.manager ctxt src
  >|=? fun account -> sign account.sk ctxt sop

let delegation ?fee ctxt source dst =
  let top = Delegation dst in
  manager_operation ?fee ~source ctxt top
  >>=? fun sop ->
  Context.Contract.manager ctxt source
  >|=? fun account -> sign account.sk ctxt sop

let activation ctxt (pkh : Signature.Public_key_hash.t) activation_code =
  ( match pkh with
  | Ed25519 edpkh ->
      return edpkh
  | _ ->
      failwith
        "Wrong public key hash : %a - Commitments must be activated with an \
         Ed25519 encrypted public key hash"
        Signature.Public_key_hash.pp
        pkh )
  >|=? fun id ->
  let contents = Single (Activate_account {id; activation_code}) in
  let branch = Context.branch ctxt in
  {
    shell = {branch};
    protocol_data = Operation_data {contents; signature = None};
  }

let double_endorsement ctxt op1 op2 ~slot =
  let contents = Single (Double_endorsement_evidence {op1; op2; slot}) in
  let branch = Context.branch ctxt in
  {
    shell = {branch};
    protocol_data = Operation_data {contents; signature = None};
  }

let double_baking ctxt bh1 bh2 =
  let contents = Single (Double_baking_evidence {bh1; bh2}) in
  let branch = Context.branch ctxt in
  {
    shell = {branch};
    protocol_data = Operation_data {contents; signature = None};
  }

let seed_nonce_revelation ctxt level nonce =
  {
    shell = {branch = Context.branch ctxt};
    protocol_data =
      Operation_data
        {
          contents = Single (Seed_nonce_revelation {level; nonce});
          signature = None;
        };
  }

let proposals ctxt (pkh : Contract.t) proposals =
  Context.Contract.pkh pkh
  >>=? fun source ->
  Context.Vote.get_current_period ctxt
  >>=? fun {voting_period = {index; _}; _} ->
  let op = Proposals {source; period = index; proposals} in
  Account.find source
  >|=? fun account -> sign account.sk ctxt (Contents_list (Single op))

let ballot ctxt (pkh : Contract.t) proposal ballot =
  Context.Contract.pkh pkh
  >>=? fun source ->
  Context.Vote.get_current_period ctxt
  >>=? fun {voting_period = {index; _}; _} ->
  let op = Ballot {source; period = index; proposal; ballot} in
  Account.find source
  >|=? fun account -> sign account.sk ctxt (Contents_list (Single op))

<<<<<<< HEAD
let baking_account ?(fee = Tez.zero) ctxt ?sk source master_key spending_key =
=======
let update_keychain ?(fee = Tez.zero) ctxt source master_key spending_key =
>>>>>>> 56c72a40
  Context.Contract.counter ctxt source
  >>=? fun counter ->
  Context.Contract.manager ctxt source
  >|=? fun account ->
  let counter = Z.succ counter in
  let sop =
    Contents_list
      (Single
        (Manager_operation
        {
           source = Signature.Public_key.hash account.pk;
           fee;
           counter;
           operation = Update_keychain {
               master_key;
               spending_key;
             };
           gas_limit = Gas.Arith.integral_of_int_exn 10000;
           storage_limit = Z.zero;
        }))
  in
  let sk = match sk with
  | None -> account.sk
  | Some sk -> sk in
  sign sk ctxt sop

let dummy_script =
  let open Micheline in
  Script.
    {
      code =
        lazy_expr
          (strip_locations
             (Seq
                ( 0,
                  [ Prim (0, K_parameter, [Prim (0, T_unit, [], [])], []);
                    Prim (0, K_storage, [Prim (0, T_unit, [], [])], []);
                    Prim
                      ( 0,
                        K_code,
                        [ Seq
                            ( 0,
                              [ Prim (0, I_CDR, [], []);
                                Prim
                                  ( 0,
                                    I_NIL,
                                    [Prim (0, T_operation, [], [])],
                                    [] );
                                Prim (0, I_PAIR, [], []) ] ) ],
                        [] ) ] )));
      storage = lazy_expr (strip_locations (Prim (0, D_Unit, [], [])));
    }

let dummy_script_cost = Test_tez.Tez.of_mutez_exn 9_500L<|MERGE_RESOLUTION|>--- conflicted
+++ resolved
@@ -462,11 +462,7 @@
   Account.find source
   >|=? fun account -> sign account.sk ctxt (Contents_list (Single op))
 
-<<<<<<< HEAD
-let baking_account ?(fee = Tez.zero) ctxt ?sk source master_key spending_key =
-=======
-let update_keychain ?(fee = Tez.zero) ctxt source master_key spending_key =
->>>>>>> 56c72a40
+let update_keychain ?(fee = Tez.zero) ctxt ?sk source master_key spending_key =
   Context.Contract.counter ctxt source
   >>=? fun counter ->
   Context.Contract.manager ctxt source
