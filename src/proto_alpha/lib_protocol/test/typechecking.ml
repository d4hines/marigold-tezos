--- conflicted
+++ resolved
@@ -167,90 +167,6 @@
     >|? fun (_, ctxt) -> ctxt )
 
 let test_parse_comb_type () =
-<<<<<<< HEAD
-  (* let open Script in
-   * let open Script_typed_ir in
-   * let nat_prim = Prim (-1, T_nat, [], []) in
-   * let nat_prim_a = Prim (-1, T_nat, [], ["%a"]) in
-   * let nat_prim_b = Prim (-1, T_nat, [], ["%b"]) in
-   * let nat_prim_c = Prim (-1, T_nat, [], ["%c"]) in
-   * let nat_ty = Nat_t None in
-   * let pair_prim l = Prim (-1, T_pair, l, []) in
-   * let pair_ty ty1 ty2 = Pair_t ((ty1, None, None), (ty2, None, None), None) in
-   * let pair_prim2 a b = pair_prim [a; b] in
-   * let pair_nat_nat_prim = pair_prim2 nat_prim nat_prim in
-   * let pair_nat_nat_ty = pair_ty nat_ty nat_ty in
-   * test_context ()
-   * >>=? fun ctxt ->
-   * (\* pair nat nat *\)
-   * test_parse_ty ctxt pair_nat_nat_prim pair_nat_nat_ty
-   * >>?= fun ctxt ->
-   * (\* pair (pair nat nat) nat *\)
-   * test_parse_ty
-   *   ctxt
-   *   (pair_prim2 pair_nat_nat_prim nat_prim)
-   *   (pair_ty pair_nat_nat_ty nat_ty)
-   * >>?= fun ctxt ->
-   * (\* pair nat (pair nat nat) *\)
-   * test_parse_ty
-   *   ctxt
-   *   (pair_prim2 nat_prim pair_nat_nat_prim)
-   *   (pair_ty nat_ty pair_nat_nat_ty)
-   * >>?= fun ctxt ->
-   * (\* pair nat nat nat *\)
-   * test_parse_ty
-   *   ctxt
-   *   (pair_prim [nat_prim; nat_prim; nat_prim])
-   *   (pair_ty nat_ty pair_nat_nat_ty)
-   * >>?= fun ctxt ->
-   * (\* pair (nat %a) nat *\)
-   * test_parse_ty
-   *   ctxt
-   *   (pair_prim2 nat_prim_a nat_prim)
-   *   (Pair_t ((nat_ty, Some (Field_annot "a"), None), (nat_ty, None, None), None))
-   * >>?= fun ctxt ->
-   * (\* pair nat (nat %b) *\)
-   * test_parse_ty
-   *   ctxt
-   *   (pair_prim2 nat_prim nat_prim_b)
-   *   (Pair_t ((nat_ty, None, None), (nat_ty, Some (Field_annot "b"), None), None))
-   * >>?= fun ctxt ->
-   * (\* pair (nat %a) (nat %b) *\)
-   * test_parse_ty
-   *   ctxt
-   *   (pair_prim2 nat_prim_a nat_prim_b)
-   *   (Pair_t
-   *      ( (nat_ty, Some (Field_annot "a"), None),
-   *        (nat_ty, Some (Field_annot "b"), None),
-   *        None ))
-   * >>?= fun ctxt ->
-   * (\* pair (nat %a) (nat %b) (nat %c) *\)
-   * test_parse_ty
-   *   ctxt
-   *   (pair_prim [nat_prim_a; nat_prim_b; nat_prim_c])
-   *   (Pair_t
-   *      ( (nat_ty, Some (Field_annot "a"), None),
-   *        ( Pair_t
-   *            ( (nat_ty, Some (Field_annot "b"), None),
-   *              (nat_ty, Some (Field_annot "c"), None),
-   *              None ),
-   *          None,
-   *          None ),
-   *        None ))
-   * >>?= fun ctxt ->
-   * (\* pair (nat %a) (pair %b nat nat) *\)
-   * test_parse_ty
-   *   ctxt
-   *   (pair_prim2 nat_prim_a (Prim (-1, T_pair, [nat_prim; nat_prim], ["%b"])))
-   *   (Pair_t
-   *      ( (nat_ty, Some (Field_annot "a"), None),
-   *        ( Pair_t ((nat_ty, None, None), (nat_ty, None, None), None),
-   *          Some (Field_annot "b"),
-   *          None ),
-   *        None ))
-   * >>?= fun _ -> return_unit *)
-  assert false
-=======
   let open Script in
   let open Script_typed_cps_ir in
   let nat_prim = Prim (-1, T_nat, [], []) in
@@ -332,7 +248,6 @@
            None ),
          None ))
   >>?= fun _ -> return_unit
->>>>>>> 94ba3e05
 
 let test_unparse_ty loc ctxt expected ty =
   Environment.wrap_error
@@ -342,116 +257,6 @@
     else Alcotest.failf "Unexpected error: %s" loc )
 
 let test_unparse_comb_type () =
-<<<<<<< HEAD
-  (* let open Script in
-   * let open Script_typed_ir in
-   * let nat_prim = Prim (-1, T_nat, [], []) in
-   * let nat_prim_a = Prim (-1, T_nat, [], ["%a"]) in
-   * let nat_prim_b = Prim (-1, T_nat, [], ["%b"]) in
-   * let nat_prim_c = Prim (-1, T_nat, [], ["%c"]) in
-   * let nat_ty = Nat_t None in
-   * let pair_prim l = Prim (-1, T_pair, l, []) in
-   * let pair_ty ty1 ty2 = Pair_t ((ty1, None, None), (ty2, None, None), None) in
-   * let pair_prim2 a b = pair_prim [a; b] in
-   * let pair_nat_nat_prim = pair_prim2 nat_prim nat_prim in
-   * let pair_nat_nat_ty = pair_ty nat_ty nat_ty in
-   * test_context ()
-   * >>=? fun ctxt ->
-   * (\* pair nat nat *\)
-   * test_unparse_ty __LOC__ ctxt pair_nat_nat_prim pair_nat_nat_ty
-   * >>?= fun ctxt ->
-   * (\* pair (pair nat nat) nat *\)
-   * test_unparse_ty
-   *   __LOC__
-   *   ctxt
-   *   (pair_prim2 pair_nat_nat_prim nat_prim)
-   *   (pair_ty pair_nat_nat_ty nat_ty)
-   * >>?= fun ctxt ->
-   * (\* pair nat nat nat *\)
-   * test_unparse_ty
-   *   __LOC__
-   *   ctxt
-   *   (pair_prim [nat_prim; nat_prim; nat_prim])
-   *   (pair_ty nat_ty pair_nat_nat_ty)
-   * >>?= fun ctxt ->
-   * (\* pair (nat %a) nat *\)
-   * test_unparse_ty
-   *   __LOC__
-   *   ctxt
-   *   (pair_prim2 nat_prim_a nat_prim)
-   *   (Pair_t ((nat_ty, Some (Field_annot "a"), None), (nat_ty, None, None), None))
-   * >>?= fun ctxt ->
-   * (\* pair nat (nat %b) *\)
-   * test_unparse_ty
-   *   __LOC__
-   *   ctxt
-   *   (pair_prim2 nat_prim nat_prim_b)
-   *   (Pair_t ((nat_ty, None, None), (nat_ty, Some (Field_annot "b"), None), None))
-   * >>?= fun ctxt ->
-   * (\* pair (nat %a) (nat %b) *\)
-   * test_unparse_ty
-   *   __LOC__
-   *   ctxt
-   *   (pair_prim2 nat_prim_a nat_prim_b)
-   *   (Pair_t
-   *      ( (nat_ty, Some (Field_annot "a"), None),
-   *        (nat_ty, Some (Field_annot "b"), None),
-   *        None ))
-   * >>?= fun ctxt ->
-   * (\* pair (nat %a) (nat %b) (nat %c) *\)
-   * test_unparse_ty
-   *   __LOC__
-   *   ctxt
-   *   (pair_prim [nat_prim_a; nat_prim_b; nat_prim_c])
-   *   (Pair_t
-   *      ( (nat_ty, Some (Field_annot "a"), None),
-   *        ( Pair_t
-   *            ( (nat_ty, Some (Field_annot "b"), None),
-   *              (nat_ty, Some (Field_annot "c"), None),
-   *              None ),
-   *          None,
-   *          None ),
-   *        None ))
-   * >>?= fun ctxt ->
-   * (\* pair (nat %a) (pair %b nat nat) *\)
-   * test_unparse_ty
-   *   __LOC__
-   *   ctxt
-   *   (pair_prim2 nat_prim_a (Prim (-1, T_pair, [nat_prim; nat_prim], ["%b"])))
-   *   (Pair_t
-   *      ( (nat_ty, Some (Field_annot "a"), None),
-   *        ( Pair_t ((nat_ty, None, None), (nat_ty, None, None), None),
-   *          Some (Field_annot "b"),
-   *          None ),
-   *        None ))
-   * >>?= fun ctxt ->
-   * (\* pair nat (pair @b nat nat) *\)
-   * test_unparse_ty
-   *   __LOC__
-   *   ctxt
-   *   (pair_prim2 nat_prim (Prim (-1, T_pair, [nat_prim; nat_prim], ["@b"])))
-   *   (Pair_t
-   *      ( (nat_ty, None, None),
-   *        ( Pair_t ((nat_ty, None, None), (nat_ty, None, None), None),
-   *          None,
-   *          Some (Var_annot "b") ),
-   *        None ))
-   * >>?= fun ctxt ->
-   * (\* pair nat (pair :b nat nat) *\)
-   * test_unparse_ty
-   *   __LOC__
-   *   ctxt
-   *   (pair_prim2 nat_prim (Prim (-1, T_pair, [nat_prim; nat_prim], [":b"])))
-   *   (Pair_t
-   *      ( (nat_ty, None, None),
-   *        ( Pair_t
-   *            ((nat_ty, None, None), (nat_ty, None, None), Some (Type_annot "b")),
-   *          None,
-   *          None ),
-   *        None ))
-   * >>?= fun _ -> return_unit *)
-  assert false
-=======
   let open Script in
   let open Script_typed_cps_ir in
   let nat_prim = Prim (-1, T_nat, [], []) in
@@ -559,7 +364,6 @@
            None ),
          None ))
   >>?= fun _ -> return_unit
->>>>>>> 94ba3e05
 
 let test_unparse_comparable_ty loc ctxt expected ty =
   (* unparse_comparable_ty is not exported, the simplest way to call it is to
@@ -571,100 +375,6 @@
     else Alcotest.failf "Unexpected error: %s" loc )
 
 let test_unparse_comb_comparable_type () =
-<<<<<<< HEAD
-  (* let open Script in
-   * let open Script_typed_ir in
-   * let nat_prim = Prim (-1, T_nat, [], []) in
-   * let nat_prim_a = Prim (-1, T_nat, [], ["%a"]) in
-   * let nat_prim_b = Prim (-1, T_nat, [], ["%b"]) in
-   * let nat_prim_c = Prim (-1, T_nat, [], ["%c"]) in
-   * let nat_ty = Nat_key None in
-   * let pair_prim l = Prim (-1, T_pair, l, []) in
-   * let pair_ty ty1 ty2 = Pair_key ((ty1, None), (ty2, None), None) in
-   * let pair_prim2 a b = pair_prim [a; b] in
-   * let pair_nat_nat_prim = pair_prim2 nat_prim nat_prim in
-   * let pair_nat_nat_ty = pair_ty nat_ty nat_ty in
-   * test_context ()
-   * >>=? fun ctxt ->
-   * (\* pair nat nat *\)
-   * test_unparse_comparable_ty __LOC__ ctxt pair_nat_nat_prim pair_nat_nat_ty
-   * >>?= fun ctxt ->
-   * (\* pair (pair nat nat) nat *\)
-   * test_unparse_comparable_ty
-   *   __LOC__
-   *   ctxt
-   *   (pair_prim2 pair_nat_nat_prim nat_prim)
-   *   (pair_ty pair_nat_nat_ty nat_ty)
-   * >>?= fun ctxt ->
-   * (\* pair nat nat nat *\)
-   * test_unparse_comparable_ty
-   *   __LOC__
-   *   ctxt
-   *   (pair_prim [nat_prim; nat_prim; nat_prim])
-   *   (pair_ty nat_ty pair_nat_nat_ty)
-   * >>?= fun ctxt ->
-   * (\* pair (nat %a) nat *\)
-   * test_unparse_comparable_ty
-   *   __LOC__
-   *   ctxt
-   *   (pair_prim2 nat_prim_a nat_prim)
-   *   (Pair_key ((nat_ty, Some (Field_annot "a")), (nat_ty, None), None))
-   * >>?= fun ctxt ->
-   * (\* pair nat (nat %b) *\)
-   * test_unparse_comparable_ty
-   *   __LOC__
-   *   ctxt
-   *   (pair_prim2 nat_prim nat_prim_b)
-   *   (Pair_key ((nat_ty, None), (nat_ty, Some (Field_annot "b")), None))
-   * >>?= fun ctxt ->
-   * (\* pair (nat %a) (nat %b) *\)
-   * test_unparse_comparable_ty
-   *   __LOC__
-   *   ctxt
-   *   (pair_prim2 nat_prim_a nat_prim_b)
-   *   (Pair_key
-   *      ( (nat_ty, Some (Field_annot "a")),
-   *        (nat_ty, Some (Field_annot "b")),
-   *        None ))
-   * >>?= fun ctxt ->
-   * (\* pair (nat %a) (nat %b) (nat %c) *\)
-   * test_unparse_comparable_ty
-   *   __LOC__
-   *   ctxt
-   *   (pair_prim [nat_prim_a; nat_prim_b; nat_prim_c])
-   *   (Pair_key
-   *      ( (nat_ty, Some (Field_annot "a")),
-   *        ( Pair_key
-   *            ( (nat_ty, Some (Field_annot "b")),
-   *              (nat_ty, Some (Field_annot "c")),
-   *              None ),
-   *          None ),
-   *        None ))
-   * >>?= fun ctxt ->
-   * (\* pair (nat %a) (pair %b nat nat) *\)
-   * test_unparse_comparable_ty
-   *   __LOC__
-   *   ctxt
-   *   (pair_prim2 nat_prim_a (Prim (-1, T_pair, [nat_prim; nat_prim], ["%b"])))
-   *   (Pair_key
-   *      ( (nat_ty, Some (Field_annot "a")),
-   *        ( Pair_key ((nat_ty, None), (nat_ty, None), None),
-   *          Some (Field_annot "b") ),
-   *        None ))
-   * >>?= fun ctxt ->
-   * (\* pair nat (pair :b nat nat) *\)
-   * test_unparse_comparable_ty
-   *   __LOC__
-   *   ctxt
-   *   (pair_prim2 nat_prim (Prim (-1, T_pair, [nat_prim; nat_prim], [":b"])))
-   *   (Pair_key
-   *      ( (nat_ty, None),
-   *        ( Pair_key ((nat_ty, None), (nat_ty, None), Some (Type_annot "b")),
-   *          None ),
-   *        None ))
-   * >>?= fun _ -> return_unit *)
-  assert false
-=======
   let open Script in
   let open Script_typed_cps_ir in
   let nat_prim = Prim (-1, T_nat, [], []) in
@@ -756,7 +466,6 @@
            None ),
          None ))
   >>?= fun _ -> return_unit
->>>>>>> 94ba3e05
 
 let test_parse_data ?(equal = Stdlib.( = )) loc ctxt ty node expected =
   let legacy = false in
@@ -782,138 +491,6 @@
         Lwt.return res )
 
 let test_parse_comb_data () =
-<<<<<<< HEAD
-  (* let open Script in
-   * let open Script_typed_ir in
-   * let z = Script_int.zero_n in
-   * let z_prim = Micheline.Int (-1, Z.zero) in
-   * let nat_ty = Nat_t None in
-   * let pair_prim l = Prim (-1, D_Pair, l, []) in
-   * let pair_ty ty1 ty2 = Pair_t ((ty1, None, None), (ty2, None, None), None) in
-   * let pair_nat_nat_ty = pair_ty nat_ty nat_ty in
-   * let pair_prim2 a b = pair_prim [a; b] in
-   * let pair_z_z_prim = pair_prim2 z_prim z_prim in
-   * let list_nat_ty = List_t (nat_ty, None) in
-   * let big_map_nat_nat_ty = Big_map_t (Nat_key None, nat_ty, None) in
-   * test_context_with_nat_nat_big_map ()
-   * >>=? fun (ctxt, big_map_id) ->
-   * (\* Pair 0 0 *\)
-   * test_parse_data __LOC__ ctxt (pair_ty nat_ty nat_ty) pair_z_z_prim (z, z)
-   * >>=? fun ctxt ->
-   * (\* {0; 0} *\)
-   * test_parse_data
-   *   __LOC__
-   *   ctxt
-   *   (pair_ty nat_ty nat_ty)
-   *   (Micheline.Seq (-1, [z_prim; z_prim]))
-   *   (z, z)
-   * >>=? fun ctxt ->
-   * (\* Pair (Pair 0 0) 0 *\)
-   * test_parse_data
-   *   __LOC__
-   *   ctxt
-   *   (pair_ty pair_nat_nat_ty nat_ty)
-   *   (pair_prim2 pair_z_z_prim z_prim)
-   *   ((z, z), z)
-   * >>=? fun ctxt ->
-   * (\* Pair 0 (Pair 0 0) *\)
-   * test_parse_data
-   *   __LOC__
-   *   ctxt
-   *   (pair_ty nat_ty pair_nat_nat_ty)
-   *   (pair_prim2 z_prim pair_z_z_prim)
-   *   (z, (z, z))
-   * >>=? fun ctxt ->
-   * (\* Pair 0 0 0 *\)
-   * test_parse_data
-   *   __LOC__
-   *   ctxt
-   *   (pair_ty nat_ty pair_nat_nat_ty)
-   *   (pair_prim [z_prim; z_prim; z_prim])
-   *   (z, (z, z))
-   * >>=? fun ctxt ->
-   * (\* {0; 0; 0} *\)
-   * test_parse_data
-   *   __LOC__
-   *   ctxt
-   *   (pair_ty nat_ty pair_nat_nat_ty)
-   *   (Micheline.Seq (-1, [z_prim; z_prim; z_prim]))
-   *   (z, (z, z))
-   * >>=? fun ctxt ->
-   * (\* Should fail: {0} against pair nat (list nat) *\)
-   * test_parse_data_fails
-   *   __LOC__
-   *   ctxt
-   *   (pair_ty nat_ty list_nat_ty)
-   *   (Micheline.Seq (-1, [z_prim]))
-   * >>=? fun () ->
-   * (\* Should fail: {0; 0; 0} against pair nat (list nat) *\)
-   * test_parse_data_fails
-   *   __LOC__
-   *   ctxt
-   *   (pair_ty nat_ty list_nat_ty)
-   *   (Micheline.Seq (-1, [z_prim; z_prim; z_prim]))
-   * >>=? fun () ->
-   * (\* check Pair 0 (Pair 0 {}) against pair nat (big_map nat nat)
-   *    so that the following test fails for the good reason and not because
-   *    the big map doesn't exist
-   *  *\)
-   * let id_z = Big_map.Id.unparse_to_z big_map_id in
-   * let id_prim = Int (-1, id_z) in
-   * let module M = struct
-   *   open Script_int
-  *
-   *   type key = n num
-  *
-   *   type value = n num option
-  *
-   *   let key_ty = Nat_key None
-  *
-   *   module OPS = Environment.Map.Make (struct
-   *     type t = key
-  *
-   *     let compare = compare
-   *   end)
-  *
-   *   let boxed = (OPS.empty, 0)
-  *
-   *   module type S =
-   *     Boxed_map with type key = n num and type value = n num option
-   * end in
-   * let expected_big_map =
-   *   let open Script_typed_ir in
-   *   let diff = (module M : M.S) in
-   *   let nat_key_ty = Nat_key None in
-   *   {id = Some big_map_id; diff; key_type = nat_key_ty; value_type = nat_ty}
-   * in
-   * let equal (nat1, big_map1) (nat2, big_map2) =
-   *   (\* Custom equal needed because big maps contain boxed maps containing functional values *\)
-   *   nat1 = nat2 && big_map1.id = big_map2.id
-   *   && big_map1.key_type = big_map2.key_type
-   *   && big_map1.value_type = big_map2.value_type
-   *   &&
-   *   let module Diff1 = (val big_map1.diff : M.S) in
-   *   let module Diff2 = (val big_map2.diff : M.S) in
-   *   snd Diff1.boxed = snd Diff2.boxed
-   *   && Diff1.OPS.bindings (fst Diff1.boxed)
-   *      = Diff2.OPS.bindings (fst Diff2.boxed)
-   * in
-   * test_parse_data
-   *   ~equal
-   *   __LOC__
-   *   ctxt
-   *   (pair_ty nat_ty big_map_nat_nat_ty)
-   *   (pair_prim2 z_prim (pair_prim2 id_prim (Seq (-1, []))))
-   *   (Script_int.zero_n, expected_big_map)
-   * >>=? fun ctxt ->
-   * (\* Should fail: Pair 0 0 {} against pair nat (big_map nat nat) *\)
-   * test_parse_data_fails
-   *   __LOC__
-   *   ctxt
-   *   (pair_ty nat_ty big_map_nat_nat_ty)
-   *   (pair_prim [z_prim; id_prim; Seq (-1, [])]) *)
-  assert false
-=======
   let open Script in
   let open Script_typed_cps_ir in
   let z = Script_int.zero_n in
@@ -1043,7 +620,6 @@
     ctxt
     (pair_ty nat_ty big_map_nat_nat_ty)
     (pair_prim [z_prim; id_prim; Seq (-1, [])])
->>>>>>> 94ba3e05
 
 let test_unparse_data loc ctxt ty x ~expected_readable ~expected_optimized =
   wrap_error_lwt
@@ -1057,16 +633,9 @@
     if actual_optimized = expected_optimized then return ctxt
     else Alcotest.failf "Error in optimized unparsing: %s" loc )
 
-<<<<<<< HEAD
-let test_unparse_comb_data () = assert false
-
-(*  let open Script in
-  let open Script_typed_ir in
-=======
 let test_unparse_comb_data () =
   let open Script in
   let open Script_typed_cps_ir in
->>>>>>> 94ba3e05
   let z = Script_int.zero_n in
   let z_prim = Micheline.Int (-1, Z.zero) in
   let nat_ty = Nat_t None in
@@ -1136,14 +705,8 @@
     |> List.flatten
 
 (* Checks the optimality of the Optimized Micheline representation for combs *)
-<<<<<<< HEAD
-let test_optimal_comb () = assert false
-
-(*  let open Script_typed_ir in
-=======
 let test_optimal_comb () =
   let open Script_typed_cps_ir in
->>>>>>> 94ba3e05
   let leaf_ty = Nat_t None in
   let leaf_mich = Int (-1, Z.zero) in
   let leaf_v = Script_int.zero_n in
