(*****************************************************************************)
(*                                                                           *)
(* Open Source License                                                       *)
(* Copyright (c) 2021 Marigold <contact@marigold.dev>                        *)
(*                                                                           *)
(* Permission is hereby granted, free of charge, to any person obtaining a   *)
(* copy of this software and associated documentation files (the "Software"),*)
(* to deal in the Software without restriction, including without limitation *)
(* the rights to use, copy, modify, merge, publish, distribute, sublicense,  *)
(* and/or sell copies of the Software, and to permit persons to whom the     *)
(* Software is furnished to do so, subject to the following conditions:      *)
(*                                                                           *)
(* The above copyright notice and this permission notice shall be included   *)
(* in all copies or substantial portions of the Software.                    *)
(*                                                                           *)
(* THE SOFTWARE IS PROVIDED "AS IS", WITHOUT WARRANTY OF ANY KIND, EXPRESS OR*)
(* IMPLIED, INCLUDING BUT NOT LIMITED TO THE WARRANTIES OF MERCHANTABILITY,  *)
(* FITNESS FOR A PARTICULAR PURPOSE AND NONINFRINGEMENT. IN NO EVENT SHALL   *)
(* THE AUTHORS OR COPYRIGHT HOLDERS BE LIABLE FOR ANY CLAIM, DAMAGES OR OTHER*)
(* LIABILITY, WHETHER IN AN ACTION OF CONTRACT, TORT OR OTHERWISE, ARISING   *)
(* FROM, OUT OF OR IN CONNECTION WITH THE SOFTWARE OR THE USE OR OTHER       *)
(* DEALINGS IN THE SOFTWARE.                                                 *)
(*                                                                           *)
(*****************************************************************************)

open Protocol
open Alpha_context

let pkh_pp = Signature.Public_key_hash.pp

let pk_pp = Signature.Public_key.pp

let keychain_pp = Keychain.pp

let wrap x = Lwt.return (Environment.wrap_tzresult x)
let wrap_result x = Lwt.return (Environment.wrap_tztrace x)

let is_none msg k =
  k >>= wrap >>=? function
  | None -> return ()
  | Some _ -> failwith "expect a Some (%s)" msg

let is_some msg k =
  k >>= wrap >>=? function
  | Some x -> return x
  | None -> failwith "expect a None (%s)" msg

module Test_Baking_account = struct
  let test_sample_baking_account_op () =
    return_unit
    (*
      Context.init 1
      >>=? fun (blk, contracts) ->
      let new_c = WithExceptions.Option.get ~loc:__LOC__ @@ List.hd contracts in
<<<<<<< HEAD
      let ck = Account.new_account () in
      let sk = Account.new_account () in
      (* Create the contract *)
=======
      let ck = Account.new_account () in 
      let sk = Account.new_account () in 
      let kh' = (match Contract.is_implicit new_c with
      | Some kh -> kh
      | None -> Stdlib.failwith "not implicit account")
      in
      Incremental.begin_construction blk
      >>=? fun incr ->
      let ctxt = Incremental.alpha_ctxt incr in
      Keychain.exists ctxt kh'
      >>= fun (is_exist) ->
      Assert.equal_bool ~loc:__LOC__ is_exist false
      >>=? fun () ->
>>>>>>> d70ce03b
      Op.baking_account (B blk) new_c (Some ck.pk) (Some sk.pk)
      >>=? fun operation ->
      Block.bake blk ~operation
      >>=? fun blk ->
      Incremental.begin_construction blk
      >>=? fun incr ->
      let ctxt = Incremental.alpha_ctxt incr in
<<<<<<< HEAD
      (match Contract.is_implicit new_c with
      | Some kh ->
        (Keychain.exists ctxt kh
        >>= function
        | true -> return () | false -> Stdlib.failwith "key hash should be found.")
      | None ->
        Stdlib.failwith "not implicit account")
       *)
=======
      Keychain.find ctxt kh'
      >>= wrap >>=? function
        | Some {consensus_key; spending_key; _} ->
          (if Signature.Public_key.(consensus_key <> ck.pk) then
             Stdlib.failwith "consensus_key wasn't set correctly."
           else if Signature.Public_key.(spending_key <> sk.pk) then
             Stdlib.failwith "spending_key wasn't set correctly."
           else
              return ())
        | None -> Stdlib.failwith "key hash should be found."
>>>>>>> d70ce03b
end

module Test_Keychain = struct
  let init n =
    Context.init n
    >>=? fun (b, cs) ->
    let cs' = List.map Context.Contract.pkh cs in
    all_ep cs'
    >>=? fun pkhs ->
    Incremental.begin_construction b
    >>=? fun incr ->
    let ctx = Incremental.alpha_ctxt incr in
    return (ctx, pkhs)

  let test_create () =
    init 2
    >>=? fun (ctx, pkhs) ->
    let pkh0 =
      WithExceptions.Option.get ~loc:__LOC__ @@ List.nth pkhs 0 in
    let pkh1 =
      WithExceptions.Option.get ~loc:__LOC__ @@ List.nth pkhs 1 in
    (* absence of keychain*)
    Keychain.exists ctx pkh0
    >>= fun existing ->
    Assert.equal_bool ~loc:__LOC__ existing false
    >>=? fun () ->
    Keychain.exists ctx pkh1
    >>= fun existing ->
    Assert.equal_bool ~loc:__LOC__ existing false
    >>=? fun () ->
    (* keychain initializing: first one *)
    let (_pkh, pk, _sk) = Signature.generate_key () in
    Keychain.init ctx pkh0 pk pk
    >>= wrap
    >>=? fun ctx ->
    (* presence and ansence of keychain after init *)
    Keychain.exists ctx pkh0
    >>= fun existing ->
    Assert.equal_bool ~loc:__LOC__ existing true
    >>=? fun () ->
    Keychain.exists ctx pkh1
    >>= fun existing ->
    Assert.equal_bool ~loc:__LOC__ existing false
    >>=? fun () ->
    (* keychain initializing: second one *)
    Keychain.init_with_manager ctx pkh1 None
    >>= wrap
    >>=? fun ctx ->
    (* presence and ansence of keychain after init *)
    Keychain.exists ctx pkh0
    >>= fun existing ->
    Assert.equal_bool ~loc:__LOC__ existing true
    >>=? fun () ->
    Keychain.exists ctx pkh1
    >>= fun existing ->
    Assert.equal_bool ~loc:__LOC__ existing true
    >>=? fun () ->
        (* reinitializing is impossible *)
    Keychain.init_with_manager ctx pkh0 (Some pk)
    >>= function Ok _ -> assert false
      (* [TODO] specify which error *)
      | Error _ -> return_unit
    >>=? fun () ->
    Keychain.init ctx pkh1 pk pk
    >>= function Ok _ -> assert false
      (* [TODO] specify which error *)
      | Error _ -> return_unit
    >>=? fun () ->
    return_unit

  let test_access () =
    init 2
    >>=? fun (ctx, pkhs) ->
    let pkh0 =
      WithExceptions.Option.get ~loc:__LOC__ @@ List.nth pkhs 0 in
    let pkh1 =
      WithExceptions.Option.get ~loc:__LOC__ @@ List.nth pkhs 1 in
    let (_pkh, pkA, _sk) = Signature.generate_key () in
    let (_pkh, pkB, _sk) = Signature.generate_key () in
    Contract.get_manager_key ctx pkh1
    >>= wrap
    >>=? fun mgtk1 ->
    (* init keychain for pkh0 with pkA, pkB *)
    Keychain.init ctx pkh0 pkA pkB
    >>= wrap >>=? fun ctx ->
    (* getting keys on pkhs:
       spending key from pkh0 == pkB
       spending key from pkh1 == None
       master key from pkh0 == pkA
       master key from pkh1 == None *)
    is_some "get spending key from pkh0"
    @@ Keychain.get_spending_key ctx pkh0
    >>=? fun sk0 ->
    Assert.equal_pk ~loc:__LOC__ pkB sk0
    >>=? fun () ->
    is_none "get spending key from pkh1"
    @@ Keychain.get_spending_key ctx pkh1
    >>=? fun () ->
    is_some "get master key from pkh0"
    @@ Keychain.get_consensus_key ctx pkh0
    >>=? fun mk0 ->
    Assert.equal_pk ~loc:__LOC__ pkA mk0
    >>=? fun () ->
    is_none "get master key from pkh1"
    @@ Keychain.get_consensus_key ctx pkh1
    >>=? fun () ->
    (* init keychain for pkh1 with its manager*)
    Keychain.init_with_manager ctx pkh1 None
    >>= wrap >>=? fun ctx ->
    (* getting keys on pkhs:
       spending key from pkh1 == mgtk1
       master key from pkh1 == mgtk1 *)
    is_some "get master key from pkh1"
    @@ Keychain.get_consensus_key ctx pkh1
    >>=? fun mk1 ->
    Assert.equal_pk ~loc:__LOC__ mk1 mgtk1
    >>=? fun () ->
    is_some "get spending key from pkh1"
    @@ Keychain.get_spending_key ctx pkh1
    >>=? fun sk1 ->
    Assert.equal_pk ~loc:__LOC__ sk1 mgtk1
    >>=? fun () ->
    (* setting spending key:
       update spending key for pkh1 with pkB
       spending key from pkh1 == pkB *)
    Keychain.set_spending_key ctx pkh1 pkB
    >>= wrap >>=? fun ctx ->
    is_some "get spending key from pkh1"
    @@ Keychain.get_spending_key ctx pkh1
    >>=? fun sk1 ->
    Assert.not_equal_pk ~loc:__LOC__ sk1 mgtk1
    >>=? fun () ->
    Assert.equal_pk ~loc:__LOC__ sk1 pkB
    >>=? fun () ->
    (* setting master key:
       update master key for pkh1 with pkA
       master key from pkh1 == mgtk1 *)
    Keychain.set_consensus_key ctx pkh1 pkA
    >>= wrap >>=? fun ctx ->
    is_some "get master key from pkh1"
    @@ Keychain.get_consensus_key ctx pkh1
    >>=? fun mk1 ->
    Assert.equal_pk ~loc:__LOC__ mk1 mgtk1
    >>=? fun () ->
    return_unit

  (* [TODO] test case for delayed master key update *)
  let test_delayed_update () =
    return_unit

end

let tests =
  [ Test_services.tztest
      "keychain: initializing and existence"
      `Quick
      Test_Keychain.test_create;
    Test_services.tztest
      "keychain: accessing"
      `Quick
      Test_Keychain.test_access;
    Test_services.tztest
      "keychain: delayed updating"
      `Quick
      Test_Keychain.test_delayed_update;
    Test_services.tztest
      "baking account test creating keys"
      `Quick
      Test_Baking_account.test_sample_baking_account_op;
  ]<|MERGE_RESOLUTION|>--- conflicted
+++ resolved
@@ -47,58 +47,39 @@
 
 module Test_Baking_account = struct
   let test_sample_baking_account_op () =
-    return_unit
-    (*
-      Context.init 1
-      >>=? fun (blk, contracts) ->
-      let new_c = WithExceptions.Option.get ~loc:__LOC__ @@ List.hd contracts in
-<<<<<<< HEAD
-      let ck = Account.new_account () in
-      let sk = Account.new_account () in
-      (* Create the contract *)
-=======
-      let ck = Account.new_account () in 
-      let sk = Account.new_account () in 
-      let kh' = (match Contract.is_implicit new_c with
+    Context.init 1
+    >>=? fun (blk, contracts) ->
+    let new_c = WithExceptions.Option.get ~loc:__LOC__ @@ List.hd contracts in
+    let ck = Account.new_account () in
+    let sk = Account.new_account () in
+    let kh' = (match Contract.is_implicit new_c with
       | Some kh -> kh
       | None -> Stdlib.failwith "not implicit account")
-      in
-      Incremental.begin_construction blk
-      >>=? fun incr ->
-      let ctxt = Incremental.alpha_ctxt incr in
-      Keychain.exists ctxt kh'
-      >>= fun (is_exist) ->
-      Assert.equal_bool ~loc:__LOC__ is_exist false
-      >>=? fun () ->
->>>>>>> d70ce03b
-      Op.baking_account (B blk) new_c (Some ck.pk) (Some sk.pk)
-      >>=? fun operation ->
-      Block.bake blk ~operation
-      >>=? fun blk ->
-      Incremental.begin_construction blk
-      >>=? fun incr ->
-      let ctxt = Incremental.alpha_ctxt incr in
-<<<<<<< HEAD
-      (match Contract.is_implicit new_c with
-      | Some kh ->
-        (Keychain.exists ctxt kh
-        >>= function
-        | true -> return () | false -> Stdlib.failwith "key hash should be found.")
-      | None ->
-        Stdlib.failwith "not implicit account")
-       *)
-=======
-      Keychain.find ctxt kh'
-      >>= wrap >>=? function
-        | Some {consensus_key; spending_key; _} ->
-          (if Signature.Public_key.(consensus_key <> ck.pk) then
-             Stdlib.failwith "consensus_key wasn't set correctly."
-           else if Signature.Public_key.(spending_key <> sk.pk) then
-             Stdlib.failwith "spending_key wasn't set correctly."
-           else
-              return ())
-        | None -> Stdlib.failwith "key hash should be found."
->>>>>>> d70ce03b
+    in
+    Incremental.begin_construction blk
+    >>=? fun incr ->
+    let ctxt = Incremental.alpha_ctxt incr in
+    Keychain.exists ctxt kh'
+    >>= fun (is_exist) ->
+    Assert.equal_bool ~loc:__LOC__ is_exist false
+    >>=? fun () ->
+    Op.baking_account (B blk) new_c (Some ck.pk) (Some sk.pk)
+    >>=? fun operation ->
+    Block.bake blk ~operation
+    >>=? fun blk ->
+    Incremental.begin_construction blk
+    >>=? fun incr ->
+    let ctxt = Incremental.alpha_ctxt incr in
+    Keychain.find ctxt kh'
+    >>= wrap >>=? function
+    | Some {consensus_key; spending_key; _} ->
+      (if Signature.Public_key.(consensus_key <> ck.pk) then
+         Stdlib.failwith "consensus_key wasn't set correctly."
+       else if Signature.Public_key.(spending_key <> sk.pk) then
+         Stdlib.failwith "spending_key wasn't set correctly."
+       else
+         return ())
+    | None -> Stdlib.failwith "key hash should be found."
 end
 
 module Test_Keychain = struct
