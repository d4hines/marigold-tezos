(*****************************************************************************)
(*                                                                           *)
(* Open Source License                                                       *)
(* Copyright (c) 2021 Marigold <contact@marigold.dev>                        *)
(*                                                                           *)
(* Permission is hereby granted, free of charge, to any person obtaining a   *)
(* copy of this software and associated documentation files (the "Software"),*)
(* to deal in the Software without restriction, including without limitation *)
(* the rights to use, copy, modify, merge, publish, distribute, sublicense,  *)
(* and/or sell copies of the Software, and to permit persons to whom the     *)
(* Software is furnished to do so, subject to the following conditions:      *)
(*                                                                           *)
(* The above copyright notice and this permission notice shall be included   *)
(* in all copies or substantial portions of the Software.                    *)
(*                                                                           *)
(* THE SOFTWARE IS PROVIDED "AS IS", WITHOUT WARRANTY OF ANY KIND, EXPRESS OR*)
(* IMPLIED, INCLUDING BUT NOT LIMITED TO THE WARRANTIES OF MERCHANTABILITY,  *)
(* FITNESS FOR A PARTICULAR PURPOSE AND NONINFRINGEMENT. IN NO EVENT SHALL   *)
(* THE AUTHORS OR COPYRIGHT HOLDERS BE LIABLE FOR ANY CLAIM, DAMAGES OR OTHER*)
(* LIABILITY, WHETHER IN AN ACTION OF CONTRACT, TORT OR OTHERWISE, ARISING   *)
(* FROM, OUT OF OR IN CONNECTION WITH THE SOFTWARE OR THE USE OR OTHER       *)
(* DEALINGS IN THE SOFTWARE.                                                 *)
(*                                                                           *)
(*****************************************************************************)

open Protocol
open Alpha_context

open Account.Baking_account

let pkh_pp = Signature.Public_key_hash.pp

let pk_pp = Signature.Public_key.pp

let keychain_pp = Keychain.pp

let wrap x = Lwt.return (Environment.wrap_tzresult x)
let wrap_result x = Lwt.return (Environment.wrap_tztrace x)

let is_none msg k =
  k >>= wrap >>=? function
  | None -> return ()
  | Some _ -> failwith "expect a Some (%s)" msg

let is_some msg k =
  k >>= wrap >>=? function
  | Some x -> return x
  | None -> failwith "expect a None (%s)" msg

module Test_Baking_account = struct
  let test_sample_baking_account_op () =
<<<<<<< HEAD
      Context.init 1
      >>=? fun (blk, contracts) ->
      let new_c = WithExceptions.Option.get ~loc:__LOC__ @@ List.hd contracts in
      let kh' = (match Contract.is_implicit new_c with
      | Some kh -> kh
      | None -> Stdlib.failwith "not implicit account")
      in
      let {c_pk; s_pk; _} = new_baking_account kh' Spending_key
      in
      Incremental.begin_construction blk
      >>=? fun incr ->
      let ctxt = Incremental.alpha_ctxt incr in
      Keychain.exists ctxt kh'
      >>= fun (is_exist) ->
      Assert.equal_bool ~loc:__LOC__ is_exist false
      >>=? fun () ->
      Op.baking_account (B blk) new_c (Some c_pk) (Some s_pk)
      >>=? fun operation ->
      Block.bake blk ~operation
      >>=? fun blk ->
      Incremental.begin_construction blk
      >>=? fun incr ->
      let ctxt = Incremental.alpha_ctxt incr in
      Keychain.find ctxt kh'
      >>= wrap >>=? function
        | Some {consensus_key; spending_key; _} ->
          (if Signature.Public_key.(consensus_key <> c_pk) then
             Stdlib.failwith "consensus_key wasn't set correctly."
           else if Signature.Public_key.(spending_key <> s_pk) then
             Stdlib.failwith "spending_key wasn't set correctly."
           else
              return ())
        | None -> Stdlib.failwith "key hash should be found."

  let test_baking_account_transaction key () =
      Context.init 2
      >>=? fun (blk, accounts) ->
      let src_contract = WithExceptions.Option.get ~loc:__LOC__ @@ List.nth accounts 0 in
      let dst_contract = WithExceptions.Option.get ~loc:__LOC__ @@ List.nth accounts 1 in
      Context.Contract.manager (B blk) src_contract
      >>=? fun src ->
      let ({c_pk; s_pk; _ } as ba) =
      match key with
      | None -> new_baking_account src.pkh Consensus_key
      | Some k -> new_baking_account src.pkh k
      in
      Context.Contract.balance (B blk) dst_contract
      >>=? fun bal_dst ->
      Op.baking_account (B blk) src_contract (Some c_pk) (Some s_pk)
      >>=? fun op_ba ->
      Block.bake blk ~operation:op_ba
      >>=? fun blk ->
      let amount = Tez.one_mutez in
      (match key with
      | None ->
         Op.transaction_baking_account (B blk) ba dst_contract amount ~sk:src.sk
      | Some _ ->
         Op.transaction_baking_account (B blk) ba dst_contract amount)
      >>=? fun op_tx ->
      Block.bake blk ~operation:op_tx
      >>= fun res ->
      (match key with
       | None ->
         (Assert.proto_error ~loc:__LOC__ res (function
              | Operation_repr.Invalid_signature -> true
              | _ -> false ))
       | Some _ -> res >>?= fun blk ->
         Assert.balance_was_credited ~loc:__LOC__ (B blk) dst_contract bal_dst amount
      )

   let test_baking_account_transaction_by_spending_key =
     test_baking_account_transaction (Some Spending_key)

   let test_baking_account_transaction_by_consensus_key =
     test_baking_account_transaction (Some Consensus_key)

   let test_baking_account_transaction_by_arbitrary_key =
     test_baking_account_transaction None
=======
    Context.init 1
    >>=? fun (blk, contracts) ->
    let new_c = WithExceptions.Option.get ~loc:__LOC__ @@ List.hd contracts in
    let ck = Account.new_account () in
    let sk = Account.new_account () in
    let kh' = (match Contract.is_implicit new_c with
      | Some kh -> kh
      | None -> Stdlib.failwith "not implicit account")
    in
    Incremental.begin_construction blk
    >>=? fun incr ->
    let ctxt = Incremental.alpha_ctxt incr in
    Keychain.exists ctxt kh'
    >>= fun (is_exist) ->
    Assert.equal_bool ~loc:__LOC__ is_exist false
    >>=? fun () ->
    Op.baking_account (B blk) new_c (Some ck.pk) (Some sk.pk)
    >>=? fun operation ->
    Block.bake blk ~operation
    >>=? fun blk ->
    Incremental.begin_construction blk
    >>=? fun incr ->
    let ctxt = Incremental.alpha_ctxt incr in
    Keychain.find ctxt kh'
    >>= wrap >>=? function
    | Some {master_key; spending_key; _} ->
      (if Signature.Public_key.(master_key <> ck.pk) then
         Stdlib.failwith "master_key wasn't set correctly."
       else if Signature.Public_key.(spending_key <> sk.pk) then
         Stdlib.failwith "spending_key wasn't set correctly."
       else
         return ())
    | None -> Stdlib.failwith "key hash should be found."
>>>>>>> b05da406
end

module Test_Keychain = struct
  let init n =
    Context.init n
    >>=? fun (b, cs) ->
    let cs' = List.map Context.Contract.pkh cs in
    all_ep cs'
    >>=? fun pkhs ->
    Incremental.begin_construction b
    >>=? fun incr ->
    let ctx = Incremental.alpha_ctxt incr in
    return (ctx, pkhs)

  let test_create () =
    init 2
    >>=? fun (ctx, pkhs) ->
    let pkh0 =
      WithExceptions.Option.get ~loc:__LOC__ @@ List.nth pkhs 0 in
    let pkh1 =
      WithExceptions.Option.get ~loc:__LOC__ @@ List.nth pkhs 1 in
    (* absence of keychain*)
    Keychain.exists ctx pkh0
    >>= fun existing ->
    Assert.equal_bool ~loc:__LOC__ existing false
    >>=? fun () ->
    Keychain.exists ctx pkh1
    >>= fun existing ->
    Assert.equal_bool ~loc:__LOC__ existing false
    >>=? fun () ->
    (* keychain initializing: first one *)
    let (_pkh, pk, _sk) = Signature.generate_key () in
    Keychain.init ctx pkh0 pk pk
    >>= wrap
    >>=? fun ctx ->
    (* presence and ansence of keychain after init *)
    Keychain.exists ctx pkh0
    >>= fun existing ->
    Assert.equal_bool ~loc:__LOC__ existing true
    >>=? fun () ->
    Keychain.exists ctx pkh1
    >>= fun existing ->
    Assert.equal_bool ~loc:__LOC__ existing false
    >>=? fun () ->
    (* keychain initializing: second one *)
    Keychain.init_with_manager ctx pkh1 None
    >>= wrap
    >>=? fun ctx ->
    (* presence and ansence of keychain after init *)
    Keychain.exists ctx pkh0
    >>= fun existing ->
    Assert.equal_bool ~loc:__LOC__ existing true
    >>=? fun () ->
    Keychain.exists ctx pkh1
    >>= fun existing ->
    Assert.equal_bool ~loc:__LOC__ existing true
    >>=? fun () ->
        (* reinitializing is impossible *)
    Keychain.init_with_manager ctx pkh0 (Some pk)
    >>= function Ok _ -> assert false
      (* [TODO] specify which error *)
      | Error _ -> return_unit
    >>=? fun () ->
    Keychain.init ctx pkh1 pk pk
    >>= function Ok _ -> assert false
      (* [TODO] specify which error *)
      | Error _ -> return_unit
    >>=? fun () ->
    return_unit

  let test_access () =
    init 2
    >>=? fun (ctx, pkhs) ->
    let pkh0 =
      WithExceptions.Option.get ~loc:__LOC__ @@ List.nth pkhs 0 in
    let pkh1 =
      WithExceptions.Option.get ~loc:__LOC__ @@ List.nth pkhs 1 in
    let (_pkh, pkA, _sk) = Signature.generate_key () in
    let (_pkh, pkB, _sk) = Signature.generate_key () in
    Contract.get_manager_key ctx pkh1
    >>= wrap
    >>=? fun mgtk1 ->
    (* init keychain for pkh0 with pkA, pkB *)
    Keychain.init ctx pkh0 pkA pkB
    >>= wrap >>=? fun ctx ->
    (* getting keys on pkhs:
       spending key from pkh0 == pkB
       spending key from pkh1 == None
       master key from pkh0 == pkA
       master key from pkh1 == None *)
    is_some "get spending key from pkh0"
    @@ Keychain.get_spending_key ctx pkh0
    >>=? fun sk0 ->
    Assert.equal_pk ~loc:__LOC__ pkB sk0
    >>=? fun () ->
    is_none "get spending key from pkh1"
    @@ Keychain.get_spending_key ctx pkh1
    >>=? fun () ->
    is_some "get master key from pkh0"
    @@ Keychain.get_master_key ctx pkh0
    >>=? fun mk0 ->
    Assert.equal_pk ~loc:__LOC__ pkA mk0
    >>=? fun () ->
    is_none "get master key from pkh1"
    @@ Keychain.get_master_key ctx pkh1
    >>=? fun () ->
    (* init keychain for pkh1 with its manager*)
    Keychain.init_with_manager ctx pkh1 None
    >>= wrap >>=? fun ctx ->
    (* getting keys on pkhs:
       spending key from pkh1 == mgtk1
       master key from pkh1 == mgtk1 *)
    is_some "get master key from pkh1"
    @@ Keychain.get_master_key ctx pkh1
    >>=? fun mk1 ->
    Assert.equal_pk ~loc:__LOC__ mk1 mgtk1
    >>=? fun () ->
    is_some "get spending key from pkh1"
    @@ Keychain.get_spending_key ctx pkh1
    >>=? fun sk1 ->
    Assert.equal_pk ~loc:__LOC__ sk1 mgtk1
    >>=? fun () ->
    (* setting spending key:
       update spending key for pkh1 with pkB
       spending key from pkh1 == pkB *)
    Keychain.set_spending_key ctx pkh1 pkB
    >>= wrap >>=? fun ctx ->
    is_some "get spending key from pkh1"
    @@ Keychain.get_spending_key ctx pkh1
    >>=? fun sk1 ->
    Assert.not_equal_pk ~loc:__LOC__ sk1 mgtk1
    >>=? fun () ->
    Assert.equal_pk ~loc:__LOC__ sk1 pkB
    >>=? fun () ->
    (* setting master key:
       update master key for pkh1 with pkA
       master key from pkh1 == mgtk1 *)
    Keychain.set_master_key ctx pkh1 pkA
    >>= wrap >>=? fun ctx ->
    is_some "get master key from pkh1"
    @@ Keychain.get_master_key ctx pkh1
    >>=? fun mk1 ->
    Assert.equal_pk ~loc:__LOC__ mk1 mgtk1
    >>=? fun () ->
    return_unit

  (* [TODO] test case for delayed master key update *)
  let test_delayed_update () =
    return_unit

end

let tests =
  [ Test_services.tztest
      "keychain: initializing and existence"
      `Quick
      Test_Keychain.test_create;
    Test_services.tztest
      "keychain: accessing"
      `Quick
      Test_Keychain.test_access;
    Test_services.tztest
      "keychain: delayed updating"
      `Quick
      Test_Keychain.test_delayed_update;
    Test_services.tztest
      "baking account test creating keys"
      `Quick
<<<<<<< HEAD
      Test_Keychain.test_init;
    Test_services.tztest "baking account empty test" `Quick test_none;
    Test_services.tztest "baking account test creating keys" `Quick Test_Baking_account.test_sample_baking_account_op;
    Test_services.tztest "baking account test transaction by consensus key" `Quick Test_Baking_account.test_baking_account_transaction_by_consensus_key;
    Test_services.tztest "baking account test transaction by spending key" `Quick Test_Baking_account.test_baking_account_transaction_by_spending_key;
    Test_services.tztest "baking account test transaction by arbitrary key" `Quick Test_Baking_account.test_baking_account_transaction_by_arbitrary_key ;
=======
      Test_Baking_account.test_sample_baking_account_op;
>>>>>>> b05da406
  ]<|MERGE_RESOLUTION|>--- conflicted
+++ resolved
@@ -49,7 +49,6 @@
 
 module Test_Baking_account = struct
   let test_sample_baking_account_op () =
-<<<<<<< HEAD
       Context.init 1
       >>=? fun (blk, contracts) ->
       let new_c = WithExceptions.Option.get ~loc:__LOC__ @@ List.hd contracts in
@@ -75,8 +74,8 @@
       let ctxt = Incremental.alpha_ctxt incr in
       Keychain.find ctxt kh'
       >>= wrap >>=? function
-        | Some {consensus_key; spending_key; _} ->
-          (if Signature.Public_key.(consensus_key <> c_pk) then
+        | Some {master_key; spending_key; _} ->
+          (if Signature.Public_key.(master_key<> c_pk) then
              Stdlib.failwith "consensus_key wasn't set correctly."
            else if Signature.Public_key.(spending_key <> s_pk) then
              Stdlib.failwith "spending_key wasn't set correctly."
@@ -128,41 +127,6 @@
 
    let test_baking_account_transaction_by_arbitrary_key =
      test_baking_account_transaction None
-=======
-    Context.init 1
-    >>=? fun (blk, contracts) ->
-    let new_c = WithExceptions.Option.get ~loc:__LOC__ @@ List.hd contracts in
-    let ck = Account.new_account () in
-    let sk = Account.new_account () in
-    let kh' = (match Contract.is_implicit new_c with
-      | Some kh -> kh
-      | None -> Stdlib.failwith "not implicit account")
-    in
-    Incremental.begin_construction blk
-    >>=? fun incr ->
-    let ctxt = Incremental.alpha_ctxt incr in
-    Keychain.exists ctxt kh'
-    >>= fun (is_exist) ->
-    Assert.equal_bool ~loc:__LOC__ is_exist false
-    >>=? fun () ->
-    Op.baking_account (B blk) new_c (Some ck.pk) (Some sk.pk)
-    >>=? fun operation ->
-    Block.bake blk ~operation
-    >>=? fun blk ->
-    Incremental.begin_construction blk
-    >>=? fun incr ->
-    let ctxt = Incremental.alpha_ctxt incr in
-    Keychain.find ctxt kh'
-    >>= wrap >>=? function
-    | Some {master_key; spending_key; _} ->
-      (if Signature.Public_key.(master_key <> ck.pk) then
-         Stdlib.failwith "master_key wasn't set correctly."
-       else if Signature.Public_key.(spending_key <> sk.pk) then
-         Stdlib.failwith "spending_key wasn't set correctly."
-       else
-         return ())
-    | None -> Stdlib.failwith "key hash should be found."
->>>>>>> b05da406
 end
 
 module Test_Keychain = struct
@@ -328,17 +292,8 @@
       "keychain: delayed updating"
       `Quick
       Test_Keychain.test_delayed_update;
-    Test_services.tztest
-      "baking account test creating keys"
-      `Quick
-<<<<<<< HEAD
-      Test_Keychain.test_init;
-    Test_services.tztest "baking account empty test" `Quick test_none;
     Test_services.tztest "baking account test creating keys" `Quick Test_Baking_account.test_sample_baking_account_op;
     Test_services.tztest "baking account test transaction by consensus key" `Quick Test_Baking_account.test_baking_account_transaction_by_consensus_key;
     Test_services.tztest "baking account test transaction by spending key" `Quick Test_Baking_account.test_baking_account_transaction_by_spending_key;
     Test_services.tztest "baking account test transaction by arbitrary key" `Quick Test_Baking_account.test_baking_account_transaction_by_arbitrary_key ;
-=======
-      Test_Baking_account.test_sample_baking_account_op;
->>>>>>> b05da406
   ]