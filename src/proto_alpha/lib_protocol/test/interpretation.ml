open Protocol
open Alpha_context
open Script_interpreter

let ( >>=?? ) x y =
  x
  >>= function
  | Ok s ->
      y s
  | Error errs ->
      Lwt.return
      @@ Error (List.map (fun x -> Environment.Ecoproto_error x) errs)

let test_context () =
  Context.init 3
  >>=? fun (b, _cs) ->
  Incremental.begin_construction b
  >>=? fun v -> return (Incremental.alpha_ctxt v)

let default_source = Contract.implicit_contract Signature.Public_key_hash.zero

let default_step_constants =
  {
    source = default_source;
    payer = default_source;
    self = default_source;
    amount = Tez.zero;
    chain_id = Chain_id.zero;
  }

(** Helper function that parses and types a script, its initial storage and
   parameters from strings. It then executes the typed script with the storage
   and parameter and returns the result. *)
let run_script ctx ?(step_constants = default_step_constants) contract
    ?(entrypoint = "default") ~storage ~parameter () =
  let contract_expr = Expr.from_string contract in
  let storage_expr = Expr.from_string storage in
  let parameter_expr = Expr.from_string parameter in
  let script =
    Script.{code = lazy_expr contract_expr; storage = lazy_expr storage_expr}
  in
  Script_interpreter.execute
    ctx
    Readable
    step_constants
    ~script
    ~entrypoint
    ~parameter:parameter_expr
    ~internal:false
  >>=?? fun res -> return res

let run_step ctxt code accu stack =
  Script_interpreter.step None ctxt default_step_constants code accu stack

(** Runs a script with an ill-typed parameter and verifies that a
   Bad_contract_parameter error is returned *)
let test_bad_contract_parameter () =
  test_context ()
  >>=? fun ctx ->
  (* Run script with a parameter of wrong type *)
  run_script
    ctx
    "{parameter unit; storage unit; code { CAR; NIL operation; PAIR }}"
    ~storage:"Unit"
    ~parameter:"0"
    ()
  >>= function
  | Ok _ ->
      Alcotest.fail "expected an error"
  | Error (Environment.Ecoproto_error (Bad_contract_parameter source') :: _) ->
      Test_services.(check Testable.contract)
        "incorrect field in Bad_contract_parameter"
        default_source
        source' ;
      return_unit
  | Error errs ->
      Alcotest.failf "Unexpected error: %a" Error_monad.pp_print_error errs

let read_file filename =
  let ch = open_in filename in
  let s = really_input_string ch (in_channel_length ch) in
  close_in ch ; s

(* Confront the Michelson interpreter to deep recursions. *)
<<<<<<< HEAD
let test_stack_overflow () = assert false

(* test_context ()
 * >>=? fun ctxt ->
 * let descr instr =
 *   Script_typed_cps_ir.{loc = 0; bef = Empty_t; aft = Empty_t; instr}
 * in
 * let enorme_et_seq n =
 *   let rec aux n acc =
 *     if n = 0 then acc else aux (n - 1) (descr (Seq (acc, descr Nop)))
 *   in
 *   aux n (descr Nop)
 * in
 * run_step ctxt (enorme_et_seq 100_000) ()
 * >>= function
 * | Ok _ ->
 *     return ()
 * | Error _ ->
 *     Alcotest.failf "Unexpected error (%s)" __LOC__ *)
=======
let test_stack_overflow () =
  let open Script_typed_cps_ir in
  test_context ()
  >>=? fun ctxt ->
  let stack = Script_typed_cps_ir.Item_t (Unit_t None, Empty_t, None) in
  let descr kinstr =
    Script_typed_cps_ir.{kloc = 0; kbef = stack; kaft = stack; kinstr}
  in
  let kinfo = {iloc = -1; kstack_ty = stack} in
  let enorme_et_seq n =
    let rec aux n acc =
      if n = 0 then acc else aux (n - 1) (KNop (kinfo, acc))
    in
    aux n (KHalt kinfo)
  in
  run_step ctxt (descr (enorme_et_seq 100_000)) () ()
  >>= function
  | Ok _ ->
      return ()
  | Error _ ->
      Alcotest.failf "Unexpected error (%s)" __LOC__
>>>>>>> 94ba3e05

(** Test the encoding/decoding of script_interpreter.ml specific errors *)

let test_json_roundtrip name testable enc v =
  let v' =
    Data_encoding.Json.destruct enc (Data_encoding.Json.construct enc v)
  in
  Alcotest.check
    testable
    (Format.asprintf "round trip should not change value of %s" name)
    v
    v' ;
  return_unit

let test_json_roundtrip_err name e () =
  test_json_roundtrip
    name
    Testable.protocol_error
    Environment.Error_monad.error_encoding
    e

let error_encoding_tests =
  let contract_zero =
    Contract.implicit_contract Signature.Public_key_hash.zero
  in
  let script_expr_int =
    Micheline.strip_locations (Micheline.Int (0, Z.zero))
  in
  List.map
    (fun (name, e) ->
      Test.tztest
        (Format.asprintf "test error encoding: %s" name)
        `Quick
        (test_json_roundtrip_err name e))
    [ ("Reject", Reject (0, script_expr_int, None));
      ("Overflow", Overflow (0, None));
      ( "Runtime_contract_error",
        Runtime_contract_error (contract_zero, script_expr_int) );
      ("Bad_contract_parameter", Bad_contract_parameter contract_zero);
      ( "Cannot_serialize_log",
        Helpers_services.Scripts.Traced_interpreter.Cannot_serialize_log );
      ("Cannot_serialize_failure", Cannot_serialize_failure);
      ("Cannot_serialize_storage", Cannot_serialize_storage) ]

let tests =
  [ Test.tztest "test bad contract error" `Quick test_bad_contract_parameter;
    Test.tztest "test stack overflow error" `Slow test_stack_overflow ]
  @ error_encoding_tests<|MERGE_RESOLUTION|>--- conflicted
+++ resolved
@@ -82,27 +82,6 @@
   close_in ch ; s
 
 (* Confront the Michelson interpreter to deep recursions. *)
-<<<<<<< HEAD
-let test_stack_overflow () = assert false
-
-(* test_context ()
- * >>=? fun ctxt ->
- * let descr instr =
- *   Script_typed_cps_ir.{loc = 0; bef = Empty_t; aft = Empty_t; instr}
- * in
- * let enorme_et_seq n =
- *   let rec aux n acc =
- *     if n = 0 then acc else aux (n - 1) (descr (Seq (acc, descr Nop)))
- *   in
- *   aux n (descr Nop)
- * in
- * run_step ctxt (enorme_et_seq 100_000) ()
- * >>= function
- * | Ok _ ->
- *     return ()
- * | Error _ ->
- *     Alcotest.failf "Unexpected error (%s)" __LOC__ *)
-=======
 let test_stack_overflow () =
   let open Script_typed_cps_ir in
   test_context ()
@@ -124,7 +103,6 @@
       return ()
   | Error _ ->
       Alcotest.failf "Unexpected error (%s)" __LOC__
->>>>>>> 94ba3e05
 
 (** Test the encoding/decoding of script_interpreter.ml specific errors *)
 
