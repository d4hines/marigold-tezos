(*****************************************************************************)
(*                                                                           *)
(* Open Source License                                                       *)
(* Copyright (c) 2018 Dynamic Ledger Solutions, Inc. <contact@tezos.com>     *)
(*                                                                           *)
(* Permission is hereby granted, free of charge, to any person obtaining a   *)
(* copy of this software and associated documentation files (the "Software"),*)
(* to deal in the Software without restriction, including without limitation *)
(* the rights to use, copy, modify, merge, publish, distribute, sublicense,  *)
(* and/or sell copies of the Software, and to permit persons to whom the     *)
(* Software is furnished to do so, subject to the following conditions:      *)
(*                                                                           *)
(* The above copyright notice and this permission notice shall be included   *)
(* in all copies or substantial portions of the Software.                    *)
(*                                                                           *)
(* THE SOFTWARE IS PROVIDED "AS IS", WITHOUT WARRANTY OF ANY KIND, EXPRESS OR*)
(* IMPLIED, INCLUDING BUT NOT LIMITED TO THE WARRANTIES OF MERCHANTABILITY,  *)
(* FITNESS FOR A PARTICULAR PURPOSE AND NONINFRINGEMENT. IN NO EVENT SHALL   *)
(* THE AUTHORS OR COPYRIGHT HOLDERS BE LIABLE FOR ANY CLAIM, DAMAGES OR OTHER*)
(* LIABILITY, WHETHER IN AN ACTION OF CONTRACT, TORT OR OTHERWISE, ARISING   *)
(* FROM, OUT OF OR IN CONNECTION WITH THE SOFTWARE OR THE USE OR OTHER       *)
(* DEALINGS IN THE SOFTWARE.                                                 *)
(*                                                                           *)
(*****************************************************************************)

type bootstrap_account = {
  public_key_hash : Signature.Public_key_hash.t ;
  public_key : Signature.Public_key.t option ;
  amount : Tez_repr.t ;
}

type bootstrap_contract = {
  delegate : Signature.Public_key_hash.t ;
  amount : Tez_repr.t ;
  script : Script_repr.t ;
}

type t = {
  bootstrap_accounts : bootstrap_account list ;
  bootstrap_contracts : bootstrap_contract list ;
  commitments : Commitment_repr.t list ;
  constants : Constants_repr.parametric ;
  security_deposit_ramp_up_cycles : int option ;
  no_reward_cycles : int option ;
}

let bootstrap_account_encoding =
  let open Data_encoding in
  union
    [ case (Tag 0) ~title:"Public_key_known"
        (tup2
           Signature.Public_key.encoding
           Tez_repr.encoding)
        (function
          | { public_key_hash ; public_key = Some public_key ; amount } ->
              assert (Signature.Public_key_hash.equal
                        (Signature.Public_key.hash public_key)
                        public_key_hash) ;
              Some (public_key, amount)
          | { public_key = None }  -> None)
        (fun (public_key, amount) ->
           { public_key = Some public_key ;
             public_key_hash = Signature.Public_key.hash public_key ;
             amount }) ;
      case (Tag 1) ~title:"Public_key_unknown"
        (tup2
           Signature.Public_key_hash.encoding
           Tez_repr.encoding)
        (function
          | { public_key_hash ; public_key = None ; amount } ->
              Some (public_key_hash, amount)
          | { public_key = Some _ }  -> None)
        (fun (public_key_hash, amount) ->
           { public_key = None ;
             public_key_hash ;
             amount }) ]

let bootstrap_contract_encoding =
  let open Data_encoding in
  conv
    (fun { delegate ; amount ; script } -> (delegate, amount, script))
    (fun (delegate, amount, script) -> { delegate ; amount ; script })
    (obj3
       (req "delegate" Signature.Public_key_hash.encoding)
       (req "amount" Tez_repr.encoding)
       (req "script" Script_repr.encoding))

let encoding =
  let open Data_encoding in
  conv
<<<<<<< HEAD
    (fun (c : Constants_repr.parametric) ->
       let module Compare_time_between_blocks = Compare.List (Period_repr) in
       let module Compare_minimum_endorsements_per_priority = Compare.List (Compare.Int) in
       let module Compare_keys = Compare.List (Ed25519.Public_key) in
       let opt (=) def v = if def = v then None else Some v in
       let default = Constants_repr.default in
       let preserved_cycles =
         opt Compare.Int.(=)
           default.preserved_cycles c.preserved_cycles
       and blocks_per_cycle =
         opt Compare.Int32.(=)
           default.blocks_per_cycle c.blocks_per_cycle
       and blocks_per_commitment =
         opt Compare.Int32.(=)
           default.blocks_per_commitment c.blocks_per_commitment
       and blocks_per_roll_snapshot =
         opt Compare.Int32.(=)
           default.blocks_per_roll_snapshot c.blocks_per_roll_snapshot
       and blocks_per_voting_period =
         opt Compare.Int32.(=)
           default.blocks_per_voting_period c.blocks_per_voting_period
       and time_between_blocks =
         opt Compare_time_between_blocks.(=)
           default.time_between_blocks c.time_between_blocks
       and endorsers_per_block =
         opt Compare.Int.(=)
           default.endorsers_per_block c.endorsers_per_block
       and hard_gas_limit_per_operation =
         opt Compare.Z.(=)
           default.hard_gas_limit_per_operation c.hard_gas_limit_per_operation
       and hard_gas_limit_per_block =
         opt Compare.Z.(=)
           default.hard_gas_limit_per_block c.hard_gas_limit_per_block
       and proof_of_work_threshold =
         opt Compare.Int64.(=)
           default.proof_of_work_threshold c.proof_of_work_threshold
       and tokens_per_roll =
         opt Tez_repr.(=)
           default.tokens_per_roll c.tokens_per_roll
       and michelson_maximum_type_size =
         opt Compare.Int.(=)
           default.michelson_maximum_type_size c.michelson_maximum_type_size
       and seed_nonce_revelation_tip =
         opt Tez_repr.(=)
           default.seed_nonce_revelation_tip c.seed_nonce_revelation_tip
       and origination_size =
         opt Compare.Int.(=)
           default.origination_size c.origination_size
       and block_security_deposit =
         opt Tez_repr.(=)
           default.block_security_deposit c.block_security_deposit
       and endorsement_security_deposit =
         opt Tez_repr.(=)
           default.endorsement_security_deposit c.endorsement_security_deposit
       and block_reward =
         opt Tez_repr.(=)
           default.block_reward c.block_reward
       and endorsement_reward =
         opt Tez_repr.(=)
           default.endorsement_reward c.endorsement_reward
       and endorsement_reward_priority_bonus =
         opt Tez_repr.(=)
           default.endorsement_reward_priority_bonus c.endorsement_reward_priority_bonus
       and endorsement_bonus_intercept =
         opt Compare.Int.(=)
           default.endorsement_bonus_intercept c.endorsement_bonus_intercept
       and endorsement_bonus_slope  =
         opt Compare.Int.(=)
           default.endorsement_bonus_slope c.endorsement_bonus_slope
       and cost_per_byte =
         opt Tez_repr.(=)
           default.cost_per_byte c.cost_per_byte
       and hard_storage_limit_per_operation =
         opt Compare.Z.(=)
           default.hard_storage_limit_per_operation c.hard_storage_limit_per_operation
       and minimum_endorsements_per_priority =
         opt Compare_minimum_endorsements_per_priority.(=)
           default.minimum_endorsements_per_priority c.minimum_endorsements_per_priority
       and delay_per_missing_endorsement =
         opt Period_repr.(=)
           default.delay_per_missing_endorsement c.delay_per_missing_endorsement
       in
       (( preserved_cycles,
          blocks_per_cycle,
          blocks_per_commitment,
          blocks_per_roll_snapshot,
          blocks_per_voting_period,
          time_between_blocks,
          endorsers_per_block,
          hard_gas_limit_per_operation,
          hard_gas_limit_per_block),
        ((proof_of_work_threshold,
          tokens_per_roll,
          michelson_maximum_type_size,
          seed_nonce_revelation_tip,
          origination_size,
          block_security_deposit,
          endorsement_security_deposit,
          block_reward),
         (endorsement_reward,
          endorsement_reward_priority_bonus,
          endorsement_bonus_intercept,
          endorsement_bonus_slope,
          cost_per_byte,
          hard_storage_limit_per_operation,
          minimum_endorsements_per_priority,
          delay_per_missing_endorsement))))
    (fun (( preserved_cycles,
=======
    (fun { bootstrap_accounts ; bootstrap_contracts ; commitments ; constants ;
           security_deposit_ramp_up_cycles ; no_reward_cycles } ->
      ((bootstrap_accounts, bootstrap_contracts, commitments,
        security_deposit_ramp_up_cycles, no_reward_cycles),
       constants))
    (fun ( (bootstrap_accounts, bootstrap_contracts, commitments,
            security_deposit_ramp_up_cycles, no_reward_cycles),
           constants) ->
      { bootstrap_accounts ; bootstrap_contracts ; commitments ; constants ;
        security_deposit_ramp_up_cycles ; no_reward_cycles })
    (merge_objs
       (obj5
          (req "bootstrap_accounts" (list bootstrap_account_encoding))
          (dft "bootstrap_contracts" (list bootstrap_contract_encoding) [])
          (dft "commitments" (list Commitment_repr.encoding) [])
          (opt "security_deposit_ramp_up_cycles" int31)
          (opt "no_reward_cycles" int31))
       Constants_repr.parametric_encoding)


(* Only for migration from 004 to 005 *)

module Proto_004 = struct

  type parametric = {
    preserved_cycles: int ;
    blocks_per_cycle: int32 ;
    blocks_per_commitment: int32 ;
    blocks_per_roll_snapshot: int32 ;
    blocks_per_voting_period: int32 ;
    time_between_blocks: Period_repr.t list ;
    endorsers_per_block: int ;
    hard_gas_limit_per_operation: Z.t ;
    hard_gas_limit_per_block: Z.t ;
    proof_of_work_threshold: int64 ;
    tokens_per_roll: Tez_repr.t ;
    michelson_maximum_type_size: int;
    seed_nonce_revelation_tip: Tez_repr.t ;
    origination_size: int ;
    block_security_deposit: Tez_repr.t ;
    endorsement_security_deposit: Tez_repr.t ;
    block_reward: Tez_repr.t ;
    endorsement_reward: Tez_repr.t ;
    cost_per_byte: Tez_repr.t ;
    hard_storage_limit_per_operation: Z.t ;
    test_chain_duration: int64 ;  (* in seconds *)
  }

  let default = {
    preserved_cycles = 5 ;
    blocks_per_cycle = 4096l ;
    blocks_per_commitment = 32l ;
    blocks_per_roll_snapshot = 256l ;
    blocks_per_voting_period = 32768l ;
    time_between_blocks =
      List.map Period_repr.of_seconds_exn [ 60L ; 75L ] ;
    endorsers_per_block = 32 ;
    hard_gas_limit_per_operation = Z.of_int 800_000 ;
    hard_gas_limit_per_block = Z.of_int 8_000_000 ;
    proof_of_work_threshold =
      Int64.(sub (shift_left 1L 46) 1L) ;
    tokens_per_roll =
      Tez_repr.(mul_exn one 8_000) ;
    michelson_maximum_type_size = 1000 ;
    seed_nonce_revelation_tip = begin
      match Tez_repr.(one /? 8L) with
      | Ok c -> c
      | Error _ -> assert false
    end ;
    origination_size = 257 ;
    block_security_deposit = Tez_repr.(mul_exn one 512) ;
    endorsement_security_deposit = Tez_repr.(mul_exn one 64) ;
    block_reward = Tez_repr.(mul_exn one 16) ;
    endorsement_reward = Tez_repr.(mul_exn one 2) ;
    hard_storage_limit_per_operation = Z.of_int 60_000 ;
    cost_per_byte = Tez_repr.of_mutez_exn 1_000L ;
    test_chain_duration = Int64.mul 32768L 60L;
  }

  (* This encoding is used to read configuration files (e.g. sandbox.json)
     where some fields can be missing, in that case they are replaced by
     the default. *)
  let constants_encoding =
    let open Data_encoding in
    conv
      (fun (c : parametric) ->
         let module Compare_time_between_blocks = Compare.List (Period_repr) in
         let module Compare_keys = Compare.List (Ed25519.Public_key) in
         let opt (=) def v = if def = v then None else Some v in
         let preserved_cycles =
           opt Compare.Int.(=)
             default.preserved_cycles c.preserved_cycles
         and blocks_per_cycle =
           opt Compare.Int32.(=)
             default.blocks_per_cycle c.blocks_per_cycle
         and blocks_per_commitment =
           opt Compare.Int32.(=)
             default.blocks_per_commitment c.blocks_per_commitment
         and blocks_per_roll_snapshot =
           opt Compare.Int32.(=)
             default.blocks_per_roll_snapshot c.blocks_per_roll_snapshot
         and blocks_per_voting_period =
           opt Compare.Int32.(=)
             default.blocks_per_voting_period c.blocks_per_voting_period
         and time_between_blocks =
           opt Compare_time_between_blocks.(=)
             default.time_between_blocks c.time_between_blocks
         and endorsers_per_block =
           opt Compare.Int.(=)
             default.endorsers_per_block c.endorsers_per_block
         and hard_gas_limit_per_operation =
           opt Compare.Z.(=)
             default.hard_gas_limit_per_operation c.hard_gas_limit_per_operation
         and hard_gas_limit_per_block =
           opt Compare.Z.(=)
             default.hard_gas_limit_per_block c.hard_gas_limit_per_block
         and proof_of_work_threshold =
           opt Compare.Int64.(=)
             default.proof_of_work_threshold c.proof_of_work_threshold
         and tokens_per_roll =
           opt Tez_repr.(=)
             default.tokens_per_roll c.tokens_per_roll
         and michelson_maximum_type_size =
           opt Compare.Int.(=)
             default.michelson_maximum_type_size c.michelson_maximum_type_size
         and seed_nonce_revelation_tip =
           opt Tez_repr.(=)
             default.seed_nonce_revelation_tip c.seed_nonce_revelation_tip
         and origination_size =
           opt Compare.Int.(=)
             default.origination_size c.origination_size
         and block_security_deposit =
           opt Tez_repr.(=)
             default.block_security_deposit c.block_security_deposit
         and endorsement_security_deposit =
           opt Tez_repr.(=)
             default.endorsement_security_deposit c.endorsement_security_deposit
         and block_reward =
           opt Tez_repr.(=)
             default.block_reward c.block_reward
         and endorsement_reward =
           opt Tez_repr.(=)
             default.endorsement_reward c.endorsement_reward
         and cost_per_byte =
           opt Tez_repr.(=)
             default.cost_per_byte c.cost_per_byte
         and hard_storage_limit_per_operation =
           opt Compare.Z.(=)
             default.hard_storage_limit_per_operation c.hard_storage_limit_per_operation
         and test_chain_duration =
           opt Compare.Int64.(=)
             default.test_chain_duration c.test_chain_duration
         in
         (( preserved_cycles,
>>>>>>> ec3576fd
            blocks_per_cycle,
            blocks_per_commitment,
            blocks_per_roll_snapshot,
            blocks_per_voting_period,
            time_between_blocks,
            endorsers_per_block,
            hard_gas_limit_per_operation,
            hard_gas_limit_per_block),
          ((proof_of_work_threshold,
            tokens_per_roll,
            michelson_maximum_type_size,
            seed_nonce_revelation_tip,
            origination_size,
            block_security_deposit,
            endorsement_security_deposit,
            block_reward),
           (endorsement_reward,
            endorsement_reward_priority_bonus,
            endorsement_bonus_intercept,
            endorsement_bonus_slope,
            cost_per_byte,
            hard_storage_limit_per_operation,
<<<<<<< HEAD
            minimum_endorsements_per_priority,
            delay_per_missing_endorsement))) ->
      let unopt def = function None -> def | Some v -> v in
      let default = Constants_repr.default in
      { Constants_repr.preserved_cycles =
          unopt default.preserved_cycles preserved_cycles ;
        blocks_per_cycle =
          unopt default.blocks_per_cycle blocks_per_cycle ;
        blocks_per_commitment =
          unopt default.blocks_per_commitment blocks_per_commitment ;
        blocks_per_roll_snapshot =
          unopt default.blocks_per_roll_snapshot blocks_per_roll_snapshot ;
        blocks_per_voting_period =
          unopt default.blocks_per_voting_period blocks_per_voting_period ;
        time_between_blocks =
          unopt default.time_between_blocks @@
          time_between_blocks ;
        endorsers_per_block =
          unopt default.endorsers_per_block endorsers_per_block ;
        hard_gas_limit_per_operation =
          unopt default.hard_gas_limit_per_operation hard_gas_limit_per_operation ;
        hard_gas_limit_per_block =
          unopt default.hard_gas_limit_per_block hard_gas_limit_per_block ;
        proof_of_work_threshold =
          unopt default.proof_of_work_threshold proof_of_work_threshold ;
        tokens_per_roll =
          unopt default.tokens_per_roll tokens_per_roll ;
        michelson_maximum_type_size =
          unopt default.michelson_maximum_type_size michelson_maximum_type_size ;
        seed_nonce_revelation_tip =
          unopt default.seed_nonce_revelation_tip seed_nonce_revelation_tip ;
        origination_size =
          unopt default.origination_size origination_size ;
        block_security_deposit =
          unopt default.block_security_deposit block_security_deposit ;
        endorsement_security_deposit =
          unopt default.endorsement_security_deposit endorsement_security_deposit ;
        block_reward =
          unopt default.block_reward block_reward ;
        endorsement_reward =
          unopt default.endorsement_reward endorsement_reward ;
        endorsement_reward_priority_bonus =
          unopt default.endorsement_reward_priority_bonus endorsement_reward_priority_bonus ;
        endorsement_bonus_intercept =
          unopt default.endorsement_bonus_intercept endorsement_bonus_intercept ;
        endorsement_bonus_slope  =
          unopt default.endorsement_bonus_slope endorsement_bonus_slope ;
        cost_per_byte =
          unopt default.cost_per_byte cost_per_byte ;
        hard_storage_limit_per_operation =
          unopt default.hard_storage_limit_per_operation hard_storage_limit_per_operation ;
        minimum_endorsements_per_priority =
          unopt default.minimum_endorsements_per_priority minimum_endorsements_per_priority ;
        delay_per_missing_endorsement =
          unopt default.delay_per_missing_endorsement delay_per_missing_endorsement ;
      } )
    (merge_objs
       (obj9
          (opt "preserved_cycles" uint8)
          (opt "blocks_per_cycle" int32)
          (opt "blocks_per_commitment" int32)
          (opt "blocks_per_roll_snapshot" int32)
          (opt "blocks_per_voting_period" int32)
          (opt "time_between_blocks" (list Period_repr.encoding))
          (opt "endorsers_per_block" uint16)
          (opt "hard_gas_limit_per_operation" z)
          (opt "hard_gas_limit_per_block" z))
       (merge_objs
          (obj8
             (opt "proof_of_work_threshold" int64)
             (opt "tokens_per_roll" Tez_repr.encoding)
             (opt "michelson_maximum_type_size" uint16)
             (opt "seed_nonce_revelation_tip" Tez_repr.encoding)
             (opt "origination_size" int31)
             (opt "block_security_deposit" Tez_repr.encoding)
             (opt "endorsement_security_deposit" Tez_repr.encoding)
             (opt "block_reward" Tez_repr.encoding))
          (obj8
             (opt "endorsement_reward" Tez_repr.encoding)
             (opt "endorsement_reward_priority_bonus" Tez_repr.encoding)
             (opt "endorsement_bonus_intercept" uint16)
             (opt "endorsement_bonus_slope" uint16)
             (opt "cost_per_byte" Tez_repr.encoding)
             (opt "hard_storage_limit_per_operation" z)
             (opt "minimum_endorsements_per_priority" (list uint16))
             (opt "delay_per_missing_endorsement" Period_repr.encoding))))
=======
            test_chain_duration))))
      (fun (( preserved_cycles,
              blocks_per_cycle,
              blocks_per_commitment,
              blocks_per_roll_snapshot,
              blocks_per_voting_period,
              time_between_blocks,
              endorsers_per_block,
              hard_gas_limit_per_operation,
              hard_gas_limit_per_block),
            ((proof_of_work_threshold,
              tokens_per_roll,
              michelson_maximum_type_size,
              seed_nonce_revelation_tip,
              origination_size,
              block_security_deposit,
              endorsement_security_deposit,
              block_reward),
             (endorsement_reward,
              cost_per_byte,
              hard_storage_limit_per_operation,
              test_chain_duration))) ->
        let unopt def = function None -> def | Some v -> v in
        { preserved_cycles =
            unopt default.preserved_cycles preserved_cycles ;
          blocks_per_cycle =
            unopt default.blocks_per_cycle blocks_per_cycle ;
          blocks_per_commitment =
            unopt default.blocks_per_commitment blocks_per_commitment ;
          blocks_per_roll_snapshot =
            unopt default.blocks_per_roll_snapshot blocks_per_roll_snapshot ;
          blocks_per_voting_period =
            unopt default.blocks_per_voting_period blocks_per_voting_period ;
          time_between_blocks =
            unopt default.time_between_blocks @@
            time_between_blocks ;
          endorsers_per_block =
            unopt default.endorsers_per_block endorsers_per_block ;
          hard_gas_limit_per_operation =
            unopt default.hard_gas_limit_per_operation hard_gas_limit_per_operation ;
          hard_gas_limit_per_block =
            unopt default.hard_gas_limit_per_block hard_gas_limit_per_block ;
          proof_of_work_threshold =
            unopt default.proof_of_work_threshold proof_of_work_threshold ;
          tokens_per_roll =
            unopt default.tokens_per_roll tokens_per_roll ;
          michelson_maximum_type_size =
            unopt default.michelson_maximum_type_size michelson_maximum_type_size ;
          seed_nonce_revelation_tip =
            unopt default.seed_nonce_revelation_tip seed_nonce_revelation_tip ;
          origination_size =
            unopt default.origination_size origination_size ;
          block_security_deposit =
            unopt default.block_security_deposit block_security_deposit ;
          endorsement_security_deposit =
            unopt default.endorsement_security_deposit endorsement_security_deposit ;
          block_reward =
            unopt default.block_reward block_reward ;
          endorsement_reward =
            unopt default.endorsement_reward endorsement_reward ;
          cost_per_byte =
            unopt default.cost_per_byte cost_per_byte ;
          hard_storage_limit_per_operation =
            unopt default.hard_storage_limit_per_operation hard_storage_limit_per_operation ;
          test_chain_duration =
            unopt default.test_chain_duration test_chain_duration ;
        } )
      (merge_objs
         (obj9
            (opt "preserved_cycles" uint8)
            (opt "blocks_per_cycle" int32)
            (opt "blocks_per_commitment" int32)
            (opt "blocks_per_roll_snapshot" int32)
            (opt "blocks_per_voting_period" int32)
            (opt "time_between_blocks" (list Period_repr.encoding))
            (opt "endorsers_per_block" uint16)
            (opt "hard_gas_limit_per_operation" z)
            (opt "hard_gas_limit_per_block" z))
         (merge_objs
            (obj8
               (opt "proof_of_work_threshold" int64)
               (opt "tokens_per_roll" Tez_repr.encoding)
               (opt "michelson_maximum_type_size" uint16)
               (opt "seed_nonce_revelation_tip" Tez_repr.encoding)
               (opt "origination_size" int31)
               (opt "block_security_deposit" Tez_repr.encoding)
               (opt "endorsement_security_deposit" Tez_repr.encoding)
               (opt "block_reward" Tez_repr.encoding))
            (obj4
               (opt "endorsement_reward" Tez_repr.encoding)
               (opt "cost_per_byte" Tez_repr.encoding)
               (opt "hard_storage_limit_per_operation" z)
               (opt "test_chain_duration" int64))))
>>>>>>> ec3576fd

end<|MERGE_RESOLUTION|>--- conflicted
+++ resolved
@@ -88,116 +88,6 @@
 let encoding =
   let open Data_encoding in
   conv
-<<<<<<< HEAD
-    (fun (c : Constants_repr.parametric) ->
-       let module Compare_time_between_blocks = Compare.List (Period_repr) in
-       let module Compare_minimum_endorsements_per_priority = Compare.List (Compare.Int) in
-       let module Compare_keys = Compare.List (Ed25519.Public_key) in
-       let opt (=) def v = if def = v then None else Some v in
-       let default = Constants_repr.default in
-       let preserved_cycles =
-         opt Compare.Int.(=)
-           default.preserved_cycles c.preserved_cycles
-       and blocks_per_cycle =
-         opt Compare.Int32.(=)
-           default.blocks_per_cycle c.blocks_per_cycle
-       and blocks_per_commitment =
-         opt Compare.Int32.(=)
-           default.blocks_per_commitment c.blocks_per_commitment
-       and blocks_per_roll_snapshot =
-         opt Compare.Int32.(=)
-           default.blocks_per_roll_snapshot c.blocks_per_roll_snapshot
-       and blocks_per_voting_period =
-         opt Compare.Int32.(=)
-           default.blocks_per_voting_period c.blocks_per_voting_period
-       and time_between_blocks =
-         opt Compare_time_between_blocks.(=)
-           default.time_between_blocks c.time_between_blocks
-       and endorsers_per_block =
-         opt Compare.Int.(=)
-           default.endorsers_per_block c.endorsers_per_block
-       and hard_gas_limit_per_operation =
-         opt Compare.Z.(=)
-           default.hard_gas_limit_per_operation c.hard_gas_limit_per_operation
-       and hard_gas_limit_per_block =
-         opt Compare.Z.(=)
-           default.hard_gas_limit_per_block c.hard_gas_limit_per_block
-       and proof_of_work_threshold =
-         opt Compare.Int64.(=)
-           default.proof_of_work_threshold c.proof_of_work_threshold
-       and tokens_per_roll =
-         opt Tez_repr.(=)
-           default.tokens_per_roll c.tokens_per_roll
-       and michelson_maximum_type_size =
-         opt Compare.Int.(=)
-           default.michelson_maximum_type_size c.michelson_maximum_type_size
-       and seed_nonce_revelation_tip =
-         opt Tez_repr.(=)
-           default.seed_nonce_revelation_tip c.seed_nonce_revelation_tip
-       and origination_size =
-         opt Compare.Int.(=)
-           default.origination_size c.origination_size
-       and block_security_deposit =
-         opt Tez_repr.(=)
-           default.block_security_deposit c.block_security_deposit
-       and endorsement_security_deposit =
-         opt Tez_repr.(=)
-           default.endorsement_security_deposit c.endorsement_security_deposit
-       and block_reward =
-         opt Tez_repr.(=)
-           default.block_reward c.block_reward
-       and endorsement_reward =
-         opt Tez_repr.(=)
-           default.endorsement_reward c.endorsement_reward
-       and endorsement_reward_priority_bonus =
-         opt Tez_repr.(=)
-           default.endorsement_reward_priority_bonus c.endorsement_reward_priority_bonus
-       and endorsement_bonus_intercept =
-         opt Compare.Int.(=)
-           default.endorsement_bonus_intercept c.endorsement_bonus_intercept
-       and endorsement_bonus_slope  =
-         opt Compare.Int.(=)
-           default.endorsement_bonus_slope c.endorsement_bonus_slope
-       and cost_per_byte =
-         opt Tez_repr.(=)
-           default.cost_per_byte c.cost_per_byte
-       and hard_storage_limit_per_operation =
-         opt Compare.Z.(=)
-           default.hard_storage_limit_per_operation c.hard_storage_limit_per_operation
-       and minimum_endorsements_per_priority =
-         opt Compare_minimum_endorsements_per_priority.(=)
-           default.minimum_endorsements_per_priority c.minimum_endorsements_per_priority
-       and delay_per_missing_endorsement =
-         opt Period_repr.(=)
-           default.delay_per_missing_endorsement c.delay_per_missing_endorsement
-       in
-       (( preserved_cycles,
-          blocks_per_cycle,
-          blocks_per_commitment,
-          blocks_per_roll_snapshot,
-          blocks_per_voting_period,
-          time_between_blocks,
-          endorsers_per_block,
-          hard_gas_limit_per_operation,
-          hard_gas_limit_per_block),
-        ((proof_of_work_threshold,
-          tokens_per_roll,
-          michelson_maximum_type_size,
-          seed_nonce_revelation_tip,
-          origination_size,
-          block_security_deposit,
-          endorsement_security_deposit,
-          block_reward),
-         (endorsement_reward,
-          endorsement_reward_priority_bonus,
-          endorsement_bonus_intercept,
-          endorsement_bonus_slope,
-          cost_per_byte,
-          hard_storage_limit_per_operation,
-          minimum_endorsements_per_priority,
-          delay_per_missing_endorsement))))
-    (fun (( preserved_cycles,
-=======
     (fun { bootstrap_accounts ; bootstrap_contracts ; commitments ; constants ;
            security_deposit_ramp_up_cycles ; no_reward_cycles } ->
       ((bootstrap_accounts, bootstrap_contracts, commitments,
@@ -352,7 +242,6 @@
              default.test_chain_duration c.test_chain_duration
          in
          (( preserved_cycles,
->>>>>>> ec3576fd
             blocks_per_cycle,
             blocks_per_commitment,
             blocks_per_roll_snapshot,
@@ -370,99 +259,8 @@
             endorsement_security_deposit,
             block_reward),
            (endorsement_reward,
-            endorsement_reward_priority_bonus,
-            endorsement_bonus_intercept,
-            endorsement_bonus_slope,
             cost_per_byte,
             hard_storage_limit_per_operation,
-<<<<<<< HEAD
-            minimum_endorsements_per_priority,
-            delay_per_missing_endorsement))) ->
-      let unopt def = function None -> def | Some v -> v in
-      let default = Constants_repr.default in
-      { Constants_repr.preserved_cycles =
-          unopt default.preserved_cycles preserved_cycles ;
-        blocks_per_cycle =
-          unopt default.blocks_per_cycle blocks_per_cycle ;
-        blocks_per_commitment =
-          unopt default.blocks_per_commitment blocks_per_commitment ;
-        blocks_per_roll_snapshot =
-          unopt default.blocks_per_roll_snapshot blocks_per_roll_snapshot ;
-        blocks_per_voting_period =
-          unopt default.blocks_per_voting_period blocks_per_voting_period ;
-        time_between_blocks =
-          unopt default.time_between_blocks @@
-          time_between_blocks ;
-        endorsers_per_block =
-          unopt default.endorsers_per_block endorsers_per_block ;
-        hard_gas_limit_per_operation =
-          unopt default.hard_gas_limit_per_operation hard_gas_limit_per_operation ;
-        hard_gas_limit_per_block =
-          unopt default.hard_gas_limit_per_block hard_gas_limit_per_block ;
-        proof_of_work_threshold =
-          unopt default.proof_of_work_threshold proof_of_work_threshold ;
-        tokens_per_roll =
-          unopt default.tokens_per_roll tokens_per_roll ;
-        michelson_maximum_type_size =
-          unopt default.michelson_maximum_type_size michelson_maximum_type_size ;
-        seed_nonce_revelation_tip =
-          unopt default.seed_nonce_revelation_tip seed_nonce_revelation_tip ;
-        origination_size =
-          unopt default.origination_size origination_size ;
-        block_security_deposit =
-          unopt default.block_security_deposit block_security_deposit ;
-        endorsement_security_deposit =
-          unopt default.endorsement_security_deposit endorsement_security_deposit ;
-        block_reward =
-          unopt default.block_reward block_reward ;
-        endorsement_reward =
-          unopt default.endorsement_reward endorsement_reward ;
-        endorsement_reward_priority_bonus =
-          unopt default.endorsement_reward_priority_bonus endorsement_reward_priority_bonus ;
-        endorsement_bonus_intercept =
-          unopt default.endorsement_bonus_intercept endorsement_bonus_intercept ;
-        endorsement_bonus_slope  =
-          unopt default.endorsement_bonus_slope endorsement_bonus_slope ;
-        cost_per_byte =
-          unopt default.cost_per_byte cost_per_byte ;
-        hard_storage_limit_per_operation =
-          unopt default.hard_storage_limit_per_operation hard_storage_limit_per_operation ;
-        minimum_endorsements_per_priority =
-          unopt default.minimum_endorsements_per_priority minimum_endorsements_per_priority ;
-        delay_per_missing_endorsement =
-          unopt default.delay_per_missing_endorsement delay_per_missing_endorsement ;
-      } )
-    (merge_objs
-       (obj9
-          (opt "preserved_cycles" uint8)
-          (opt "blocks_per_cycle" int32)
-          (opt "blocks_per_commitment" int32)
-          (opt "blocks_per_roll_snapshot" int32)
-          (opt "blocks_per_voting_period" int32)
-          (opt "time_between_blocks" (list Period_repr.encoding))
-          (opt "endorsers_per_block" uint16)
-          (opt "hard_gas_limit_per_operation" z)
-          (opt "hard_gas_limit_per_block" z))
-       (merge_objs
-          (obj8
-             (opt "proof_of_work_threshold" int64)
-             (opt "tokens_per_roll" Tez_repr.encoding)
-             (opt "michelson_maximum_type_size" uint16)
-             (opt "seed_nonce_revelation_tip" Tez_repr.encoding)
-             (opt "origination_size" int31)
-             (opt "block_security_deposit" Tez_repr.encoding)
-             (opt "endorsement_security_deposit" Tez_repr.encoding)
-             (opt "block_reward" Tez_repr.encoding))
-          (obj8
-             (opt "endorsement_reward" Tez_repr.encoding)
-             (opt "endorsement_reward_priority_bonus" Tez_repr.encoding)
-             (opt "endorsement_bonus_intercept" uint16)
-             (opt "endorsement_bonus_slope" uint16)
-             (opt "cost_per_byte" Tez_repr.encoding)
-             (opt "hard_storage_limit_per_operation" z)
-             (opt "minimum_endorsements_per_priority" (list uint16))
-             (opt "delay_per_missing_endorsement" Period_repr.encoding))))
-=======
             test_chain_duration))))
       (fun (( preserved_cycles,
               blocks_per_cycle,
@@ -556,6 +354,5 @@
                (opt "cost_per_byte" Tez_repr.encoding)
                (opt "hard_storage_limit_per_operation" z)
                (opt "test_chain_duration" int64))))
->>>>>>> ec3576fd
 
 end