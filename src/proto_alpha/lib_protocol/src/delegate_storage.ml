--- conflicted
+++ resolved
@@ -500,15 +500,6 @@
       get_frozen_rewards ctxt contract cycle >>=? fun rewards ->
       return Tez_repr.(rewards <> zero)
 
-<<<<<<< HEAD
-type frozen_balances = {
-  deposit : Tez_repr.t ;
-  fees : Tez_repr.t ;
-  rewards : Tez_repr.t ;
-}
-
-let frozen_balances ctxt delegate =
-=======
 let frozen_balance_by_cycle_encoding =
   let open Data_encoding in
   conv
@@ -557,45 +548,24 @@
   Lwt.return map
 
 let frozen_balance ctxt delegate =
->>>>>>> 00b80698
   let contract = Contract_repr.implicit_contract delegate in
   let balance = Ok Tez_repr.zero in
   Storage.Contract.Frozen_deposits.fold
     (ctxt, contract) ~init:balance
     ~f:(fun _cycle amount acc ->
         Lwt.return acc >>=? fun acc ->
-<<<<<<< HEAD
-        Lwt.return (Tez_repr.(acc +? amount))) >>=? fun deposit ->
-=======
         Lwt.return (Tez_repr.(acc +? amount))) >>= fun balance ->
->>>>>>> 00b80698
   Storage.Contract.Frozen_fees.fold
     (ctxt, contract) ~init:balance
     ~f:(fun _cycle amount acc ->
         Lwt.return acc >>=? fun acc ->
-<<<<<<< HEAD
-        Lwt.return (Tez_repr.(acc +? amount))) >>=? fun fees ->
-=======
         Lwt.return (Tez_repr.(acc +? amount))) >>= fun balance ->
->>>>>>> 00b80698
   Storage.Contract.Frozen_rewards.fold
     (ctxt, contract) ~init:balance
     ~f:(fun _cycle amount acc ->
         Lwt.return acc >>=? fun acc ->
-<<<<<<< HEAD
-        Lwt.return (Tez_repr.(acc +? amount))) >>=? fun rewards ->
-  return { deposit ; fees ; rewards }
-
-let frozen_balance ctxt delegate =
-  frozen_balances ctxt delegate >>=? fun { deposit ; fees ; rewards } ->
-  Error_monad.fold_left_s (fun amount sum -> Lwt.return Tez_repr.(amount +? sum))
-    Tez_repr.zero
-    [deposit; fees; rewards] >>=
-  Lwt.return
-=======
         Lwt.return (Tez_repr.(acc +? amount))) >>= fun balance ->
   Lwt.return balance
->>>>>>> 00b80698
 
 let full_balance ctxt delegate =
   let contract = Contract_repr.implicit_contract delegate in
