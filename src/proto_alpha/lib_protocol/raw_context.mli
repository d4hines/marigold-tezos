(*****************************************************************************)
(*                                                                           *)
(* Open Source License                                                       *)
(* Copyright (c) 2018 Dynamic Ledger Solutions, Inc. <contact@tezos.com>     *)
(*                                                                           *)
(* Permission is hereby granted, free of charge, to any person obtaining a   *)
(* copy of this software and associated documentation files (the "Software"),*)
(* to deal in the Software without restriction, including without limitation *)
(* the rights to use, copy, modify, merge, publish, distribute, sublicense,  *)
(* and/or sell copies of the Software, and to permit persons to whom the     *)
(* Software is furnished to do so, subject to the following conditions:      *)
(*                                                                           *)
(* The above copyright notice and this permission notice shall be included   *)
(* in all copies or substantial portions of the Software.                    *)
(*                                                                           *)
(* THE SOFTWARE IS PROVIDED "AS IS", WITHOUT WARRANTY OF ANY KIND, EXPRESS OR*)
(* IMPLIED, INCLUDING BUT NOT LIMITED TO THE WARRANTIES OF MERCHANTABILITY,  *)
(* FITNESS FOR A PARTICULAR PURPOSE AND NONINFRINGEMENT. IN NO EVENT SHALL   *)
(* THE AUTHORS OR COPYRIGHT HOLDERS BE LIABLE FOR ANY CLAIM, DAMAGES OR OTHER*)
(* LIABILITY, WHETHER IN AN ACTION OF CONTRACT, TORT OR OTHERWISE, ARISING   *)
(* FROM, OUT OF OR IN CONNECTION WITH THE SOFTWARE OR THE USE OR OTHER       *)
(* DEALINGS IN THE SOFTWARE.                                                 *)
(*                                                                           *)
(*****************************************************************************)

(** {1 Errors} *)

type error += Too_many_internal_operations (* `Permanent *)

(** An internal storage error that should not happen *)
type storage_error =
  | Incompatible_protocol_version of string
  | Missing_key of string list * [`Get | `Set | `Del | `Copy]
  | Existing_key of string list
  | Corrupted_data of string list

type error += Storage_error of storage_error
type error += Failed_to_parse_parameter of MBytes.t
type error += Failed_to_decode_parameter of Data_encoding.json * string

val storage_error: storage_error -> 'a tzresult Lwt.t

(** {1 Abstract Context} *)

(** Abstract view of the context.
    Includes a handle to the functional key-value database
    ({!Context.t}) along with some in-memory values (gas, etc.). *)
type t
type context = t
type root_context = t

(** Retrieves the state of the database and gives its abstract view.
    It also returns wether this is the first block validated
    with this version of the protocol. *)
val prepare:
  level: Int32.t ->
  predecessor_timestamp: Time.t ->
  timestamp: Time.t ->
  fitness: Fitness.t ->
  Context.t -> context tzresult Lwt.t

type previous_protocol =
  | Genesis of Parameters_repr.t
  | Alpha_previous

val prepare_first_block:
  level:int32 ->
  timestamp:Time.t ->
  fitness:Fitness.t ->
  Context.t -> (previous_protocol * context) tzresult Lwt.t

val activate: context -> Protocol_hash.t -> t Lwt.t
val fork_test_chain: context -> Protocol_hash.t -> Time.t -> t Lwt.t

(** Returns the state of the database resulting of operations on its
    abstract view *)
val recover: context -> Context.t

val current_level: context -> Level_repr.t
val predecessor_timestamp: context -> Time.t
val current_timestamp: context -> Time.t

val current_fitness: context -> Int64.t
val set_current_fitness: context -> Int64.t -> t

val constants: context -> Constants_repr.parametric
val patch_constants:
  context ->
  (Constants_repr.parametric -> Constants_repr.parametric) ->
  context Lwt.t
val first_level: context -> Raw_level_repr.t

(** Increment the current block fee stash that will be credited to baker's
    frozen_fees account at finalize_application *)
val add_fees: context -> Tez_repr.t -> context tzresult Lwt.t

(** Increment the current block reward stash that will be credited to baker's
    frozen_fees account at finalize_application *)
val add_rewards: context -> Tez_repr.t -> context tzresult Lwt.t

(** Increment the current block deposit stash for a specific delegate. All the
    delegates' frozen_deposit accounts are credited at finalize_application *)
val add_deposit:
  context -> Signature.Public_key_hash.t -> Tez_repr.t -> context tzresult Lwt.t

val get_fees: context -> Tez_repr.t
val get_rewards: context -> Tez_repr.t
val get_deposits: context -> Tez_repr.t Signature.Public_key_hash.Map.t

type error += Gas_limit_too_high (* `Permanent *)

val check_gas_limit: t -> Z.t -> unit tzresult
val set_gas_limit: t -> Z.t -> t
val set_gas_unlimited: t -> t
val gas_level: t -> Gas_limit_repr.t
val gas_consumed: since: t -> until: t -> Z.t
val block_gas_level: t -> Z.t

val init_storage_space_to_pay: t -> t
val update_storage_space_to_pay: t -> Z.t -> t
val update_allocated_contracts_count: t -> t
val clear_storage_space_to_pay: t -> t * Z.t * int

type error += Undefined_operation_nonce (* `Permanent *)

val init_origination_nonce: t -> Operation_hash.t -> t
val origination_nonce: t -> Contract_repr.origination_nonce tzresult
val increment_origination_nonce: t -> (t * Contract_repr.origination_nonce) tzresult
val unset_origination_nonce: t -> t

(** {1 Generic accessors} *)

type key = string list

type value = MBytes.t

(** All context manipulation functions. This signature is included
    as-is for direct context accesses, and used in {!Storage_functors}
    to provide restricted views to the context. *)
module type T = sig

  type t
  type context = t

  (** Tells if the key is already defined as a value. *)
  val mem: context -> key -> bool Lwt.t

  (** Tells if the key is already defined as a directory. *)
  val dir_mem: context -> key -> bool Lwt.t

  (** Retrieve the value from the storage bucket ; returns a
      {!Storage_error Missing_key} if the key is not set. *)
  val get: context -> key -> value tzresult Lwt.t

  (** Retrieves the value from the storage bucket ; returns [None] if
      the data is not initialized. *)
  val get_option: context -> key -> value option Lwt.t

  (** Allocates the storage bucket and initializes it ; returns a
      {!Storage_error Existing_key} if the bucket exists. *)
  val init: context -> key -> value -> context tzresult Lwt.t

  (** Updates the content of the bucket ; returns a {!Storage_error
      Missing_key} if the value does not exists. *)
  val set: context -> key -> value -> context tzresult Lwt.t

  (** Allocates the data and initializes it with a value ; just
      updates it if the bucket exists. *)
  val init_set: context -> key -> value -> context Lwt.t

  (** When the value is [Some v], allocates the data and initializes
      it with [v] ; just updates it if the bucket exists. When the
      valus is [None], delete the storage bucket when the value ; does
      nothing if the bucket does not exists. *)
  val set_option: context -> key -> value option -> context Lwt.t

  (** Delete the storage bucket ; returns a {!Storage_error
      Missing_key} if the bucket does not exists. *)
  val delete: context -> key -> context tzresult Lwt.t

  (** Removes the storage bucket and its contents ; does nothing if the
      bucket does not exists. *)
  val remove: context -> key -> context Lwt.t

  (** Recursively removes all the storage buckets and contents ; does
      nothing if no bucket exists. *)
  val remove_rec: context -> key -> context Lwt.t

  val copy: context -> from:key -> to_:key -> context tzresult Lwt.t

  (** Iterator on all the items of a given directory. *)
  val fold:
    context -> key -> init:'a ->
    f:([ `Key of key | `Dir of key ] -> 'a -> 'a Lwt.t) ->
    'a Lwt.t

  (** Recursively list all subkeys of a given key. *)
  val keys: context -> key -> key list Lwt.t

  (** Recursive iterator on all the subkeys of a given key. *)
  val fold_keys:
    context -> key -> init:'a -> f:(key -> 'a -> 'a Lwt.t) -> 'a Lwt.t

  (** Internally used in {!Storage_functors} to escape from a view. *)
  val project: context -> root_context

  (** Internally used in {!Storage_functors} to retrieve a full key
      from partial key relative a view. *)
  val absolute_key: context -> key -> key

  (** Internally used in {!Storage_functors} to consume gas from
      within a view. *)
  val consume_gas: context -> Gas_limit_repr.cost -> context tzresult

  (** Check if consume_gas will fail *)
  val check_enough_gas: context -> Gas_limit_repr.cost -> unit tzresult

  val description: context Storage_description.t

end

include T with type t := t and type context := context

(** Initialize the local nonce used for preventing a script to
    duplicate an internal operation to replay it. *)
val reset_internal_nonce: context -> context

(** Increments the internal operation nonce. *)
val fresh_internal_nonce: context -> (context * int) tzresult

(** Mark an internal operation nonce as taken. *)
val record_internal_nonce: context -> int -> context

(** Check is the internal operation nonce has been taken. *)
val internal_nonce_already_recorded: context -> int -> bool

(** Returns a map where to each endorser's pkh is associated the list of its
    endorsing slots (in decreasing order) for a given level. *)
val allowed_endorsements:
  context ->
  (Signature.Public_key.t * int list * bool) Signature.Public_key_hash.Map.t

(** Keep track of the number of endorsements that are included in a block *)
<<<<<<< HEAD
val included_endorsements:
  context -> int
=======
val included_endorsements: context -> int
>>>>>>> ec3576fd

(** Initializes the map of allowed endorsements, this function must only be
    called once. *)
val init_endorsements:
  context ->
  (Signature.Public_key.t * int list * bool) Signature.Public_key_hash.Map.t ->
  context

(** Marks an endorsment in the map as used. *)
val record_endorsement:
  context -> Signature.Public_key_hash.t -> context

(** Provide a fresh identifier for a temporary big map (negative index). *)
val fresh_temporary_big_map: context -> context * Z.t

(** Reset the temporary big_map identifier generator to [-1]. *)
val reset_temporary_big_map: context -> context

(** Iterate over all created temporary big maps since the last {!reset_temporary_big_map}. *)
val temporary_big_maps: context -> ('a -> Z.t -> 'a Lwt.t) -> 'a -> 'a Lwt.t<|MERGE_RESOLUTION|>--- conflicted
+++ resolved
@@ -241,12 +241,7 @@
   (Signature.Public_key.t * int list * bool) Signature.Public_key_hash.Map.t
 
 (** Keep track of the number of endorsements that are included in a block *)
-<<<<<<< HEAD
-val included_endorsements:
-  context -> int
-=======
 val included_endorsements: context -> int
->>>>>>> ec3576fd
 
 (** Initializes the map of allowed endorsements, this function must only be
     called once. *)
