open Tezos_network_sandbox
open Internal_pervasives
open Console

let default_attempts = 35

let little_mesh_with_bakers ?base_port ?generate_kiln_config state
    ~starting_level ~node_exec ~client_exec ~bakers () =
  Helpers.clear_root state
  >>= fun () ->
  Interactive_test.Pauser.generic state
    EF.[af "Ready to start"; af "Root path deleted."]
  >>= fun () ->
  let block_interval = 1 in
  let protocol, baker_list =
    let open Tezos_protocol in
    let d = default () in
    let bakers = List.take d.bootstrap_accounts bakers in
    ( { d with
        time_between_blocks= [block_interval; 0]
      ; bootstrap_accounts=
          List.map d.bootstrap_accounts ~f:(fun (n, v) ->
              if List.exists bakers ~f:(fun baker -> n = fst baker) then (n, v)
              else (n, 1_000L) ) }
    , bakers )
  in
  let net_size = 3 in
  let topology = Test_scenario.Topology.(mesh "Simple" net_size) in
  let all_nodes =
    Test_scenario.Topology.build ~protocol ~exec:node_exec topology ?base_port
  in
  Helpers.dump_connections state all_nodes
  >>= fun () ->
  Interactive_test.Pauser.add_commands state
    Interactive_test.Commands.(
      all_defaults state ~nodes:all_nodes
      @ [secret_keys state ~protocol; Log_recorder.Operations.show_all state]) ;
  Test_scenario.Network.(start_up state ~client_exec (make all_nodes))
  >>= fun () ->
  let baker nth_node =
    let nth_baker = nth_node mod List.length baker_list in
    let key_name = sprintf "b%d" nth_baker in
    let node = List.nth_exn all_nodes nth_node in
    let client = Tezos_client.of_node node ~exec:client_exec in
    let baker_account = List.nth_exn baker_list nth_baker in
    let bak =
      Tezos_client.Keyed.make client ~key_name
        ~secret_key:(Tezos_protocol.Account.private_key (fst baker_account))
    in
    Tezos_client.Keyed.initialize state bak >>= fun _ -> return (client, bak)
  in
  baker 0
  >>= fun (client_0, baker_0) ->
  baker 1
  >>= fun (client_1, baker_1) ->
  baker 2
  >>= fun (client_2, baker_2) ->
  Interactive_test.Pauser.add_commands state
    Interactive_test.Commands.
      [ arbitrary_command_on_clients state
          ~clients:[client_0; client_1; client_2] ] ;
  Asynchronous_result.map_option generate_kiln_config ~f:(fun kiln_config ->
      Tezos_client.rpc state ~client:client_0 `Get
        ~path:"/chains/main/chain_id"
      >>= fun chain_id_json ->
      let network_id =
        match chain_id_json with `String s -> s | _ -> assert false
      in
<<<<<<< HEAD
      Kiln.start state ~network_id k
        ~bakers:
          ( List.map baker_list ~f:(fun (account, _) ->
                Tezos_protocol.Account.(name account, pubkey_hash account) )
            @ List.map [baker_0; baker_1; baker_2] ~f:(fun bak ->
                ( bak.key_name
                , Tezos_protocol.Key.Of_name.pubkey_hash bak.key_name ) )
            |> List.dedup_and_sort ~compare:(fun (_, a) (_, b) ->
                String.compare a b ) )
        ~node_uris:
          (List.map all_nodes ~f:(fun {Tezos_node.rpc_port; _} ->
               sprintf "http://localhost:%d" rpc_port ))
      >>= fun (pg, kiln) ->
      Interactive_test.Pauser.generic state EF.[af "Started Kiln with its DB."]
    )
  >>= fun (_ : unit option) ->
=======
      Kiln.Configuration_directory.generate state kiln_config
        ~peers:
          (List.map all_nodes ~f:(fun {Tezos_node.p2p_port; _} -> p2p_port))
        ~sandbox_json:(Tezos_protocol.sandbox_path ~config:state protocol)
        ~nodes:
          (List.map all_nodes ~f:(fun {Tezos_node.rpc_port; _} ->
               sprintf "http://localhost:%d" rpc_port ))
        ~bakers:
          (List.map protocol.Tezos_protocol.bootstrap_accounts
             ~f:(fun (account, _) ->
               Tezos_protocol.Account.(name account, pubkey_hash account) ))
        ~network_string:network_id ~node_exec ~client_exec
      >>= fun () ->
      return EF.(wf "Kiln was configured at `%s`" kiln_config.path) )
  >>= fun kiln_info_opt ->
>>>>>>> ec3576fd
  let bake msg baker = Tezos_client.Keyed.bake state baker msg in
  List.fold
    (List.init (starting_level - 1) ~f:(fun n -> n))
    ~init:(return ()) (* We are already at level 1, we bake 7 times: *)
    ~f:(fun pm n ->
        pm
        >>= fun () ->
        bake
          (sprintf "first bakes: [%d/%d]" (n + 1) (starting_level - 1))
          baker_0 )
  >>= fun () ->
  Test_scenario.Queries.wait_for_all_levels_to_be state
    ~attempts:default_attempts ~seconds:8. all_nodes (`Equal_to starting_level)
  >>= fun () ->
  Interactive_test.Pauser.generic state
    EF.
      [ af "Clients ready"
      ; af "Node 0 baked %d times." (starting_level - 1)
      ; af "All nodes should be at level %d." starting_level ]
  >>= fun () ->
  return (all_nodes, client_0, baker_0, client_1, baker_1, client_2, baker_2)

let wait_for_operation_in_mempools state ~nodes:all_nodes ~kind ~client_exec
    how =
  let init, combine =
    match how with `At_least_one -> (false, ( || )) | `All -> (true, ( && ))
  in
  Helpers.wait_for state ~attempts:default_attempts ~seconds:8. (fun _ ->
      List.fold ~init:(return init) all_nodes ~f:(fun prev_m node ->
          prev_m
          >>= fun prev ->
          let client = Tezos_client.of_node node ~exec:client_exec in
          Tezos_client.mempool_has_operation state ~client ~kind
          >>= fun client_result -> return (combine client_result prev) )
      >>= function
      | true -> return (`Done ())
      | false ->
          return
            (`Not_done
               (sprintf "Waiting for %S to show up in the mempool" kind)) )

let simple_double_baking ~starting_level ?generate_kiln_config ~state
    ~base_port node_exec client_exec () =
  little_mesh_with_bakers ~bakers:1 state ~node_exec ~client_exec () ~base_port
    ~starting_level ?generate_kiln_config
  >>= fun (all_nodes, client_0, baker_0, client_1, baker_1, client_2, baker_2) ->
  let kill_nth nth = List.nth_exn all_nodes nth |> Helpers.kill_node state in
  let restart_nth nth =
    List.nth_exn all_nodes nth |> Helpers.restart_node ~client_exec state
  in
  let number_of_lonely_bakes = 1 in
  kill_nth 1
  >>= fun () ->
  kill_nth 2
  >>= fun () ->
  Loop.n_times number_of_lonely_bakes (fun _ ->
      Tezos_client.Keyed.bake state baker_0 "Bake-on-0" )
  >>= fun () ->
  Tezos_client.get_block_header state ~client:client_0 `Head
  >>= fun baking_0_header ->
  (* This baking will have better fitness so other nodes will have to fetch it. *)
  Tezos_client.Keyed.endorse state baker_0 "endorsing lonely bake-on-0"
  >>= fun () ->
  System.sleep 1.
  >>= fun () ->
  kill_nth 0
  >>= fun () ->
  restart_nth 1
  >>= fun () ->
  restart_nth 2
  >>= fun () ->
  Loop.n_times number_of_lonely_bakes (fun _ ->
      Tezos_client.Keyed.bake state baker_1 "Bake-on-1" )
  >>= fun () ->
  Tezos_client.get_block_header state ~client:client_1 `Head
  >>= fun baking_1_header ->
  restart_nth 0
  >>= fun () ->
  Tezos_client.Keyed.bake state baker_0 "Bake-on-0"
  >>= fun () ->
  Test_scenario.Queries.wait_for_all_levels_to_be state
    ~attempts:default_attempts ~seconds:8. all_nodes
    (`At_least (starting_level + number_of_lonely_bakes + 1))
  >>= fun () ->
  Tezos_client.rpc state ~client:client_1 `Get
    ~path:"/chains/main/blocks/head/hash"
  >>= fun head_hash_json ->
  Interactive_test.Pauser.generic state
    EF.
      [ af "About to forge"
      ; ef_json "Baking 0" baking_0_header
      ; ef_json "Baking 1" baking_1_header
      ; ef_json "Head hash" head_hash_json ]
  >>= fun () ->
  Tezos_client.Keyed.forge_and_inject state baker_1
    ~json:
      (let clean header =
         let open Jqo in
         remove_field header ~name:"hash"
         |> remove_field ~name:"chain_id"
         |> remove_field ~name:"protocol"
       in
       `O
         [ ("branch", head_hash_json)
         ; ( "contents"
           , `A
               [ `O
                   [ ("kind", `String "double_baking_evidence")
                   ; ("bh1", clean baking_0_header)
                   ; ("bh2", clean baking_1_header) ] ] ) ])
  >>= fun result ->
  Interactive_test.Pauser.generic state
    EF.
      [ af "Waiting for accuser to notice double baking"
      ; ef_json "Result of injection" result
      ; af "All nodes reaching level %d"
          (starting_level + number_of_lonely_bakes + 1) ]
  >>= fun () ->
  wait_for_operation_in_mempools state ~nodes:all_nodes
    ~kind:"double_baking_evidence" ~client_exec `All
  >>= fun () ->
  Tezos_client.Keyed.bake state baker_2
    (sprintf "all at lvl %d" (starting_level + number_of_lonely_bakes + 1))
  >>= fun () ->
  let last_level = starting_level + number_of_lonely_bakes + 2 in
  Interactive_test.Pauser.generic state
    EF.[af "Just baked what's the level? Vs %d" last_level]
  >>= fun () ->
  Test_scenario.Queries.wait_for_all_levels_to_be state
    ~attempts:default_attempts ~seconds:8. all_nodes (`Equal_to last_level)
  >>= fun () ->
  Helpers.wait_for state ~attempts:10 ~seconds:4. (fun _ ->
      Tezos_client.block_has_operation state ~client:client_2 ~level:last_level
        ~kind:"double_baking_evidence"
      >>= function
      | true -> return (`Done ())
      | false ->
          return
            (`Not_done
               (sprintf "Waiting for accusation to show up in block %d"
                  last_level)) )
  >>= fun () -> say state EF.(af "Test done.")

let find_endorsement_in_mempool state ~client =
  Helpers.wait_for state ~attempts:4 ~seconds:2. (fun _ ->
      Tezos_client.find_applied_in_mempool state ~client ~f:(fun o ->
          Jqo.field o ~k:"contents"
          |> Jqo.list_exists ~f:(fun op ->
              (* Dbg.e EF.(ef_json "op" op) ; *)
              Jqo.field op ~k:"kind" = `String "endorsement" ) )
      >>= function
      | None -> return (`Not_done (sprintf "No endorsement so far"))
      | Some e -> return (`Done e) )

let simple_double_endorsement ~starting_level ?generate_kiln_config ~state
    ~base_port node_exec client_exec () =
  little_mesh_with_bakers ~bakers:2 state ~node_exec ~client_exec ()
    ~starting_level ~base_port ?generate_kiln_config
  >>= fun (all_nodes, client_0, baker_0, client_1, baker_1, client_2, baker_2) ->
  (* 2 bakers ⇒ baker_0 and baker_2 are for the same key on ≠ nodes *)
  assert (
    Tezos_client.Keyed.(
      baker_0.key_name = baker_2.key_name
      && baker_0.secret_key = baker_2.secret_key) ) ;
  let node_0 = List.nth_exn all_nodes 0 in
  let node_1 = List.nth_exn all_nodes 1 in
  let node_2 = List.nth_exn all_nodes 2 in
  let baker_1_n0 =
    let open Tezos_client.Keyed in
    let {key_name; secret_key; _} = baker_1 in
    make client_0 ~key_name ~secret_key
  in
  Tezos_client.Keyed.initialize state baker_1_n0
  >>= fun _ ->
  Helpers.kill_node state node_1
  >>= fun () ->
  Helpers.kill_node state node_2
  >>= fun () ->
  Tezos_client.Keyed.bake state baker_0 "baker-0 baking with node 0"
  >>= fun () ->
  Tezos_client.Keyed.endorse state baker_0 "baker-0 endorsing with node 0"
  >>= fun () ->
  find_endorsement_in_mempool state ~client:client_0
  >>= fun endorsement_0 ->
  Tezos_client.Keyed.endorse state baker_1_n0 "baker-1 endorsing with node 0"
  >>= fun () ->
  Helpers.kill_node state node_0
  >>= fun () ->
  Helpers.restart_node state node_2 ~client_exec
  >>= fun () ->
  Tezos_client.Keyed.bake state baker_2 "baker-0 baking with node 2"
  >>= fun () ->
  Tezos_client.Keyed.endorse state baker_2 "baker-0 endorsing with node 2"
  >>= fun () ->
  find_endorsement_in_mempool state ~client:client_2
  >>= fun endorsement_1 ->
  say state
    EF.(
      list
        [ ef_json "Endorsement 0:" endorsement_0
        ; ef_json "Endorsement 1:" endorsement_1 ])
  >>= fun () ->
  Helpers.restart_node state node_1 ~client_exec
  >>= fun () ->
  Test_scenario.Queries.wait_for_all_levels_to_be state
    ~attempts:default_attempts ~seconds:8. [node_1; node_2]
    (`Equal_to (starting_level + 1))
  >>= fun () ->
  Helpers.restart_node state node_0 ~client_exec
  >>= fun () ->
  (* TODO: understand why this kick in the butt is necessary for node
     2 (seems like the node was not getting to level starting+2 without
     this). *)
  Helpers.kill_node state node_2
  >>= fun () ->
  Helpers.restart_node state node_2 ~client_exec
  >>= fun () ->
  Test_scenario.Queries.wait_for_all_levels_to_be state
    ~attempts:default_attempts ~seconds:8. all_nodes
    (`Equal_to (starting_level + 1))
  >>= fun () ->
  Tezos_client.rpc state ~client:client_1 `Get
    ~path:"/chains/main/blocks/head/hash"
  >>= fun head_hash_json ->
  let double_endorsement =
    let transform_endorsement endorsement =
      let branch = Jqo.field ~k:"branch" endorsement in
      let signature = Jqo.field ~k:"signature" endorsement in
      let contents =
        match Jqo.field ~k:"contents" endorsement with
        | `A [one] -> one
        | _ -> assert false
      in
      `O
        [("branch", branch); ("operations", contents); ("signature", signature)]
    in
    let inlined_endorsement_1 = transform_endorsement endorsement_0 in
    let inlined_endorsement_2 = transform_endorsement endorsement_1 in
    `O
      [ ("branch", head_hash_json)
      ; ( "contents"
        , `A
            [ `O
                [ ("kind", `String "double_endorsement_evidence")
                ; ("op1", inlined_endorsement_1)
                ; ("op2", inlined_endorsement_2) ] ] ) ]
  in
  Interactive_test.Pauser.generic state
    EF.[ef_json "About to forge" double_endorsement]
  >>= fun () ->
  Tezos_client.Keyed.forge_and_inject state baker_1 ~json:double_endorsement
  >>= fun result ->
  Interactive_test.Pauser.generic state
    EF.[ef_json "Result of injection" result]
  >>= fun () ->
  wait_for_operation_in_mempools state ~nodes:[node_1]
    ~kind:"double_endorsement_evidence" ~client_exec `All
  >>= fun () ->
  let last_level = starting_level + 2 in
  Tezos_client.Keyed.bake state baker_1 (sprintf "level %d" last_level)
  >>= fun () ->
  Tezos_client.Keyed.endorse state baker_1
    (sprintf "endorse level %d" last_level)
  >>= fun () ->
  Test_scenario.Queries.wait_for_all_levels_to_be state
    ~attempts:default_attempts ~seconds:8. all_nodes (`Equal_to last_level)
  >>= fun () ->
  Helpers.wait_for state ~attempts:10 ~seconds:4. (fun _ ->
      (* We check that client-2 sees the evidence from baker-1 *)
      Tezos_client.block_has_operation state ~client:client_2 ~level:last_level
        ~kind:"double_endorsement_evidence"
      >>= function
      | true -> return (`Done ())
      | false ->
          return
            (`Not_done
               (sprintf "Waiting for accusation to show up in block %d"
                  last_level)) )
  >>= fun () -> say state EF.(af "Test done.")

<<<<<<< HEAD
let with_accusers ?kiln ~state ~base_port node_exec accuser_exec client_exec ()
  =
=======
let with_accusers ~state ~base_port node_exec accuser_exec client_exec () =
>>>>>>> ec3576fd
  Helpers.clear_root state
  >>= fun () ->
  let block_interval = 2 in
  let protocol, baker_0_account =
    let open Tezos_protocol in
    let d = default () in
    let baker = List.hd_exn d.bootstrap_accounts in
    ( { d with
        time_between_blocks= [block_interval; block_interval * 2]
      ; bootstrap_accounts=
          List.map d.bootstrap_accounts ~f:(fun (n, v) ->
              if n = fst baker then (n, v) else (n, 1_000L) ) }
    , baker )
  in
  let topology =
    Test_scenario.Topology.(
      net_in_the_middle "AT-" (mesh "Mid" 3) (mesh "Main" 4) (mesh "Acc" 4))
  in
  let mesh_nodes, intermediary_nodes, accuser_nodes =
    Test_scenario.Topology.build ~protocol ~exec:node_exec topology ~base_port
  in
  let all_nodes = mesh_nodes @ intermediary_nodes @ accuser_nodes in
  Helpers.dump_connections state all_nodes
  >>= fun () ->
  Test_scenario.Network.(start_up state ~client_exec (make all_nodes))
  >>= fun () ->
  let start_accuser nod =
    let client = Tezos_client.of_node nod ~exec:client_exec in
    let acc = Tezos_daemon.accuser_of_node ~exec:accuser_exec ~client nod in
    Running_processes.start state (Tezos_daemon.process acc ~state)
    >>= fun _ -> return ()
  in
  List_sequential.iter accuser_nodes ~f:start_accuser
  >>= fun () ->
  let key_name = "b0" in
  let baker nth =
    let node = List.nth_exn all_nodes nth in
    let client = Tezos_client.of_node node ~exec:client_exec in
    let bak =
      Tezos_client.Keyed.make client ~key_name
        ~secret_key:(Tezos_protocol.Account.private_key (fst baker_0_account))
<<<<<<< HEAD
        (* ~secret_key:
           *   (Tezos_protocol.Key.Of_name.private_key
           *      (fst baker_0 |> Tezos_protocol.name_to_string)) *)
=======
>>>>>>> ec3576fd
    in
    Tezos_client.Keyed.initialize state bak >>= fun _ -> return (client, bak)
  in
  baker 0
  >>= fun (client_0, baker_0) ->
  baker 1
  >>= fun (client_1, baker_1) ->
  baker 2
  >>= fun (client_2, baker_2) ->
<<<<<<< HEAD
  Asynchronous_result.map_option kiln ~f:(fun k ->
      Tezos_client.rpc state ~client:client_0 `Get
        ~path:"/chains/main/chain_id"
      >>= fun chain_id_json ->
      let network_id =
        match chain_id_json with `String s -> s | _ -> assert false
      in
      Kiln.start state ~network_id k
        ~bakers:
          [ Tezos_protocol.Account.(
                let acc = fst baker_0_account in
                (name acc, pubkey_hash acc)) ]
        ~node_uris:
          (List.map all_nodes ~f:(fun {Tezos_node.rpc_port; _} ->
               sprintf "http://localhost:%d" rpc_port ))
      >>= fun (pg, kiln) ->
      Interactive_test.Pauser.generic state EF.[af "Started Kiln with its DB."]
    )
  >>= fun (_ : unit option) ->
=======
>>>>>>> ec3576fd
  Interactive_test.Pauser.add_commands state
    Interactive_test.Commands.(
      all_defaults state ~nodes:all_nodes
      @ [ secret_keys state ~protocol
        ; Log_recorder.Operations.show_all state
        ; arbitrary_command_on_clients state
            ~clients:[client_0; client_1; client_2] ]) ;
  let pause ?force msgs = Interactive_test.Pauser.generic state ?force msgs in
  let starting_level = 10 in
  List.fold
    (List.init (starting_level - 1) ~f:(fun n -> n))
    ~init:(return ()) (* We are already at level 1, we bake 7 times: *)
    ~f:(fun pm n ->
        pm
        >>= fun () ->
        Tezos_client.Keyed.bake state baker_0
          (sprintf "first bakes: [%d/%d]" (n + 1) (starting_level - 1)) )
  >>= fun () ->
  Test_scenario.Queries.wait_for_all_levels_to_be state
    ~attempts:default_attempts ~seconds:8. all_nodes (`Equal_to starting_level)
  >>= fun () ->
  pause
    EF.
      [ af "Two clients ready"
      ; af "Node 0 baked %d times." (starting_level - 1)
      ; af "All nodes should be at level %d." starting_level ]
  >>= fun () ->
  let transfer msg client =
    let dest =
      List.random_element_exn protocol.Tezos_protocol.bootstrap_accounts
      |> fst |> Tezos_protocol.Account.pubkey_hash
    in
    Tezos_client.successful_client_cmd state ~client
      [ "--wait"; "none"; "transfer"; "1"; "from"; key_name; "to"; dest; "--fee"
      ; "0.05" ]
    >>= fun res ->
    say state
      EF.(
        desc
          (af "Successful transfer (%s):" client.Tezos_client.id)
          (ocaml_string_list res#out))
  in
  List_sequential.iter intermediary_nodes ~f:(fun x ->
      Helpers.kill_node state x )
  >>= fun () ->
  let kill_all_but nodes iths =
    List_sequential.iteri nodes ~f:(fun ith n ->
        if List.mem iths ith ~equal:Int.equal then return ()
        else Helpers.kill_node state n )
  in
  let kill_nth_node nodes nth =
    Helpers.kill_node state
      (Option.value_exn ~message:"kill_nth_node" (List.nth nodes nth))
  in
  let restart_nth_node nodes nth =
    Helpers.restart_node state ~client_exec
      (Option.value_exn ~message:"restart_nth_node" (List.nth nodes nth))
  in
  let get_block_header ~client block =
    let path =
      sprintf "/chains/main/blocks/%s/header"
        (match block with `Head -> "head" | `Level i -> Int.to_string i)
    in
    Tezos_client.rpc state ~client `Get ~path
  in
  kill_all_but mesh_nodes [0]
  >>= fun () ->
  let number_of_lonely_bakes = 1 in
  pause EF.[af "Node 0 is the only one alive"]
  >>= fun () ->
  transfer "node0 only alive" client_0
  >>= fun () ->
  Loop.n_times number_of_lonely_bakes (fun n ->
      Tezos_client.Keyed.bake state baker_0 (sprintf "n0 only alive: %d" n) )
  >>= fun () ->
  get_block_header ~client:client_0 `Head
  >>= fun baking_0_header ->
  Tezos_client.Keyed.endorse state baker_0 "self-endorsing"
  >>= fun () ->
  Tezos_client.Keyed.bake state baker_0 "baking self-endorsement"
  >>= fun () ->
  kill_nth_node mesh_nodes 0
  >>= fun () ->
  restart_nth_node mesh_nodes 1
  >>= fun () ->
  transfer "node1 only one alive" client_1
  >>= fun () ->
  Loop.n_times number_of_lonely_bakes (fun _ ->
      Tezos_client.Keyed.bake state baker_1 "after transfer" )
  >>= fun () ->
  get_block_header ~client:client_1 `Head
  >>= fun baking_1_header ->
  kill_nth_node mesh_nodes 1
  >>= fun () ->
  pause
    EF.
      [ af "Node 0 was killed"; af "Node 1 was restarted"
      ; af "Node 1 transfered"; af "Node 1 baked"; af "Node 1 was killed" ]
  >>= fun () ->
  List.fold ~init:(return ()) intermediary_nodes ~f:(fun prev x ->
      prev >>= fun () -> Helpers.restart_node state ~client_exec x )
  >>= fun () ->
  let node_0 = List.nth_exn mesh_nodes 0 in
  let except_0 l = List.filter l ~f:Tezos_node.(fun n -> n.id <> node_0.id) in
  List_sequential.iter (except_0 mesh_nodes)
    ~f:(Helpers.restart_node state ~client_exec)
  >>= fun () ->
  pause EF.[af "All nodes restarted Except 0"]
  >>= fun () ->
  Test_scenario.Queries.wait_for_all_levels_to_be state
    ~attempts:default_attempts ~seconds:8. (except_0 all_nodes)
    (`At_least (starting_level + number_of_lonely_bakes))
  >>= fun () ->
  Helpers.restart_node state ~client_exec node_0
  >>= fun () ->
  pause EF.[af "Restarted 0"]
  >>= fun () ->
  Helpers.wait_for state ~attempts:default_attempts ~seconds:8. (fun _ ->
      List.fold ~init:(return false) accuser_nodes ~f:(fun prev_m node ->
          prev_m
          >>= fun prev ->
          let client = Tezos_client.of_node node ~exec:client_exec in
          Tezos_client.mempool_has_operation state ~client
            ~kind:"double_baking_evidence"
          >>= fun client_result -> return (client_result || prev) )
      >>= function
      | true -> return (`Done ())
      | false ->
          return
            (`Not_done
               (sprintf "Waiting for accusation to show up in the mempool")) )
  >>= fun () ->
  Tezos_client.Keyed.bake state baker_2
    (sprintf "all at lvl %d" (starting_level + number_of_lonely_bakes + 1))
  >>= fun () ->
  Helpers.wait_for state ~attempts:10 ~seconds:4. (fun _ ->
      let level = starting_level + number_of_lonely_bakes + 2 in
      Tezos_client.block_has_operation state ~client:client_2 ~level
        ~kind:"double_baking_evidence"
      >>= function
      | true -> return (`Done ())
      | false ->
          return
            (`Not_done
               (sprintf "Waiting for accusation to show up in block %d" level))
    )
  >>= fun () ->
  pause
    EF.
      [ af "One more baking (level should include accusation)"
      ; af "All nodes reaching level %d"
          (starting_level + number_of_lonely_bakes + 2) ]
  >>= fun () ->
  Tezos_client.Keyed.bake state baker_1 "a couple more"
  >>= fun () ->
  Test_scenario.Queries.wait_for_all_levels_to_be state
    ~attempts:default_attempts ~seconds:8. all_nodes
    (`At_least (starting_level + number_of_lonely_bakes + 1))

let cmd ~pp_error () =
  let open Cmdliner in
  let open Term in
  let pf fmt = ksprintf (fun s -> `P s) fmt in
  let tests =
    let test variant name title man = (variant, name, title, man) in
    [ test `With_accusers "with-accusers" "Network With Accusers"
        (pf
           "This test builds a network with 3 interconnected meshes: Main, \
            Intermediate, and Accuser.")
    ; test `Simple_double_baking "simple-double-baking"
        "Simple Network With Manual Double Baking Accusation"
        (pf
           "This test builds a very simple 3-piece network, makes a baker \
            double bake and $(i,manually) inserts a double-baking accusation.")
    ; test `Simple_double_endorsing "simple-double-endorsing"
        "Simple Network With Manual Double Endorsing Accusation"
        (pf
           "This test builds a very simple 3-piece network, makes a baker \
            double endorse and $(i,manually) inserts a double-baking \
            accusation.") ]
  in
  Test_command_line.Run_command.make ~pp_error
    ( pure
        (fun test
<<<<<<< HEAD
          base_port
          (`Starting_level starting_level)
          bnod
          bcli
          accex
          kiln
          state
          ->
            let actual_test =
              match test with
              | `With_accusers -> with_accusers ~state bnod accex bcli ~base_port
              | `Simple_double_baking ->
                  simple_double_baking ~state bnod bcli ~base_port ?kiln
                    ~starting_level
              | `Simple_double_endorsing ->
                  simple_double_endorsement ~state bnod bcli ~base_port ?kiln
                    ~starting_level
            in
            (state, Interactive_test.Pauser.run_test ~pp_error state actual_test)
        )
      $ Arg.(
          required
            (pos 0
               (some (enum (List.map tests ~f:(fun (v, n, _, _) -> (n, v)))))
               None
               (info [] ~docv:"TEST-NAME" ~doc:"Choose which test to run.")))
      $ Arg.(
          value & opt int 30_000
          & info ["base-port"] ~doc:"Base port number to build upon.")
      $ Arg.(
          pure (fun l -> `Starting_level l)
          $ value
=======
        base_port
        (`Starting_level starting_level)
        bnod
        bcli
        accex
        generate_kiln_config
        state
        ->
          let checks () =
            let acc = if test = `With_accusers then [accex] else [] in
            Helpers.System_dependencies.precheck state `Or_fail
              ~executables:(acc @ [bnod; bcli])
          in
          let actual_test () =
            match test with
            | `With_accusers ->
                checks ()
                >>= fun () ->
                with_accusers ~state bnod accex bcli ~base_port ()
            | `Simple_double_baking ->
                checks ()
                >>= fun () ->
                simple_double_baking ~state bnod bcli ~base_port
                  ?generate_kiln_config ~starting_level ()
            | `Simple_double_endorsing ->
                checks ()
                >>= fun () ->
                simple_double_endorsement ~state bnod bcli ~base_port
                  ?generate_kiln_config ~starting_level ()
          in
          (state, Interactive_test.Pauser.run_test ~pp_error state actual_test)
      )
    $ Arg.(
        required
          (pos 0
             (some (enum (List.map tests ~f:(fun (v, n, _, _) -> (n, v)))))
             None
             (info [] ~docv:"TEST-NAME" ~doc:"Choose which test to run.")))
    $ Arg.(
        value & opt int 30_000
        & info ["base-port"] ~doc:"Base port number to build upon.")
    $ Arg.(
        pure (fun l -> `Starting_level l)
        $ value
>>>>>>> ec3576fd
            (opt int 5
               (info ["starting-level"]
                  ~doc:
                    "Initial block-level to reach before actually starting \
                     the test.")))
<<<<<<< HEAD
      $ Tezos_executable.cli_term `Node "tezos"
      $ Tezos_executable.cli_term `Client "tezos"
      $ Tezos_executable.cli_term `Accuser "tezos"
      $ Kiln.cli_term ()
      $ Test_command_line.cli_state ~name:"accusing" () )
=======
    $ Tezos_executable.cli_term `Node "tezos"
    $ Tezos_executable.cli_term `Client "tezos"
    $ Tezos_executable.cli_term `Accuser "tezos"
    $ Kiln.Configuration_directory.cli_term ()
    $ Test_command_line.cli_state ~name:"accusing" () )
>>>>>>> ec3576fd
    (let doc = "Sandbox networks which record double-bakings." in
     let man : Manpage.block list =
       [ `S "ACCUSATION TESTS"
       ; pf
           "This command provides %d tests which use network sandboxes to \
            make double-bakings and double-endorsements happen."
           (List.length tests)
       ; `Blocks
           (List.map tests ~f:(fun (_, n, tit, m) ->
                `Blocks [pf "* $(b,`%s`): $(i,%s)." n tit; `Noblank; m] )) ]
     in
     info ~man ~doc "accusations")<|MERGE_RESOLUTION|>--- conflicted
+++ resolved
@@ -66,24 +66,6 @@
       let network_id =
         match chain_id_json with `String s -> s | _ -> assert false
       in
-<<<<<<< HEAD
-      Kiln.start state ~network_id k
-        ~bakers:
-          ( List.map baker_list ~f:(fun (account, _) ->
-                Tezos_protocol.Account.(name account, pubkey_hash account) )
-            @ List.map [baker_0; baker_1; baker_2] ~f:(fun bak ->
-                ( bak.key_name
-                , Tezos_protocol.Key.Of_name.pubkey_hash bak.key_name ) )
-            |> List.dedup_and_sort ~compare:(fun (_, a) (_, b) ->
-                String.compare a b ) )
-        ~node_uris:
-          (List.map all_nodes ~f:(fun {Tezos_node.rpc_port; _} ->
-               sprintf "http://localhost:%d" rpc_port ))
-      >>= fun (pg, kiln) ->
-      Interactive_test.Pauser.generic state EF.[af "Started Kiln with its DB."]
-    )
-  >>= fun (_ : unit option) ->
-=======
       Kiln.Configuration_directory.generate state kiln_config
         ~peers:
           (List.map all_nodes ~f:(fun {Tezos_node.p2p_port; _} -> p2p_port))
@@ -99,17 +81,16 @@
       >>= fun () ->
       return EF.(wf "Kiln was configured at `%s`" kiln_config.path) )
   >>= fun kiln_info_opt ->
->>>>>>> ec3576fd
   let bake msg baker = Tezos_client.Keyed.bake state baker msg in
   List.fold
     (List.init (starting_level - 1) ~f:(fun n -> n))
     ~init:(return ()) (* We are already at level 1, we bake 7 times: *)
     ~f:(fun pm n ->
-        pm
-        >>= fun () ->
-        bake
-          (sprintf "first bakes: [%d/%d]" (n + 1) (starting_level - 1))
-          baker_0 )
+      pm
+      >>= fun () ->
+      bake
+        (sprintf "first bakes: [%d/%d]" (n + 1) (starting_level - 1))
+        baker_0 )
   >>= fun () ->
   Test_scenario.Queries.wait_for_all_levels_to_be state
     ~attempts:default_attempts ~seconds:8. all_nodes (`Equal_to starting_level)
@@ -139,7 +120,7 @@
       | false ->
           return
             (`Not_done
-               (sprintf "Waiting for %S to show up in the mempool" kind)) )
+              (sprintf "Waiting for %S to show up in the mempool" kind)) )
 
 let simple_double_baking ~starting_level ?generate_kiln_config ~state
     ~base_port node_exec client_exec () =
@@ -239,8 +220,8 @@
       | false ->
           return
             (`Not_done
-               (sprintf "Waiting for accusation to show up in block %d"
-                  last_level)) )
+              (sprintf "Waiting for accusation to show up in block %d"
+                 last_level)) )
   >>= fun () -> say state EF.(af "Test done.")
 
 let find_endorsement_in_mempool state ~client =
@@ -248,8 +229,8 @@
       Tezos_client.find_applied_in_mempool state ~client ~f:(fun o ->
           Jqo.field o ~k:"contents"
           |> Jqo.list_exists ~f:(fun op ->
-              (* Dbg.e EF.(ef_json "op" op) ; *)
-              Jqo.field op ~k:"kind" = `String "endorsement" ) )
+                 (* Dbg.e EF.(ef_json "op" op) ; *)
+                 Jqo.field op ~k:"kind" = `String "endorsement" ) )
       >>= function
       | None -> return (`Not_done (sprintf "No endorsement so far"))
       | Some e -> return (`Done e) )
@@ -376,16 +357,11 @@
       | false ->
           return
             (`Not_done
-               (sprintf "Waiting for accusation to show up in block %d"
-                  last_level)) )
+              (sprintf "Waiting for accusation to show up in block %d"
+                 last_level)) )
   >>= fun () -> say state EF.(af "Test done.")
 
-<<<<<<< HEAD
-let with_accusers ?kiln ~state ~base_port node_exec accuser_exec client_exec ()
-  =
-=======
 let with_accusers ~state ~base_port node_exec accuser_exec client_exec () =
->>>>>>> ec3576fd
   Helpers.clear_root state
   >>= fun () ->
   let block_interval = 2 in
@@ -427,12 +403,6 @@
     let bak =
       Tezos_client.Keyed.make client ~key_name
         ~secret_key:(Tezos_protocol.Account.private_key (fst baker_0_account))
-<<<<<<< HEAD
-        (* ~secret_key:
-           *   (Tezos_protocol.Key.Of_name.private_key
-           *      (fst baker_0 |> Tezos_protocol.name_to_string)) *)
-=======
->>>>>>> ec3576fd
     in
     Tezos_client.Keyed.initialize state bak >>= fun _ -> return (client, bak)
   in
@@ -442,28 +412,6 @@
   >>= fun (client_1, baker_1) ->
   baker 2
   >>= fun (client_2, baker_2) ->
-<<<<<<< HEAD
-  Asynchronous_result.map_option kiln ~f:(fun k ->
-      Tezos_client.rpc state ~client:client_0 `Get
-        ~path:"/chains/main/chain_id"
-      >>= fun chain_id_json ->
-      let network_id =
-        match chain_id_json with `String s -> s | _ -> assert false
-      in
-      Kiln.start state ~network_id k
-        ~bakers:
-          [ Tezos_protocol.Account.(
-                let acc = fst baker_0_account in
-                (name acc, pubkey_hash acc)) ]
-        ~node_uris:
-          (List.map all_nodes ~f:(fun {Tezos_node.rpc_port; _} ->
-               sprintf "http://localhost:%d" rpc_port ))
-      >>= fun (pg, kiln) ->
-      Interactive_test.Pauser.generic state EF.[af "Started Kiln with its DB."]
-    )
-  >>= fun (_ : unit option) ->
-=======
->>>>>>> ec3576fd
   Interactive_test.Pauser.add_commands state
     Interactive_test.Commands.(
       all_defaults state ~nodes:all_nodes
@@ -477,10 +425,10 @@
     (List.init (starting_level - 1) ~f:(fun n -> n))
     ~init:(return ()) (* We are already at level 1, we bake 7 times: *)
     ~f:(fun pm n ->
-        pm
-        >>= fun () ->
-        Tezos_client.Keyed.bake state baker_0
-          (sprintf "first bakes: [%d/%d]" (n + 1) (starting_level - 1)) )
+      pm
+      >>= fun () ->
+      Tezos_client.Keyed.bake state baker_0
+        (sprintf "first bakes: [%d/%d]" (n + 1) (starting_level - 1)) )
   >>= fun () ->
   Test_scenario.Queries.wait_for_all_levels_to_be state
     ~attempts:default_attempts ~seconds:8. all_nodes (`Equal_to starting_level)
@@ -594,7 +542,7 @@
       | false ->
           return
             (`Not_done
-               (sprintf "Waiting for accusation to show up in the mempool")) )
+              (sprintf "Waiting for accusation to show up in the mempool")) )
   >>= fun () ->
   Tezos_client.Keyed.bake state baker_2
     (sprintf "all at lvl %d" (starting_level + number_of_lonely_bakes + 1))
@@ -608,8 +556,8 @@
       | false ->
           return
             (`Not_done
-               (sprintf "Waiting for accusation to show up in block %d" level))
-    )
+              (sprintf "Waiting for accusation to show up in block %d" level))
+  )
   >>= fun () ->
   pause
     EF.
@@ -648,40 +596,6 @@
   Test_command_line.Run_command.make ~pp_error
     ( pure
         (fun test
-<<<<<<< HEAD
-          base_port
-          (`Starting_level starting_level)
-          bnod
-          bcli
-          accex
-          kiln
-          state
-          ->
-            let actual_test =
-              match test with
-              | `With_accusers -> with_accusers ~state bnod accex bcli ~base_port
-              | `Simple_double_baking ->
-                  simple_double_baking ~state bnod bcli ~base_port ?kiln
-                    ~starting_level
-              | `Simple_double_endorsing ->
-                  simple_double_endorsement ~state bnod bcli ~base_port ?kiln
-                    ~starting_level
-            in
-            (state, Interactive_test.Pauser.run_test ~pp_error state actual_test)
-        )
-      $ Arg.(
-          required
-            (pos 0
-               (some (enum (List.map tests ~f:(fun (v, n, _, _) -> (n, v)))))
-               None
-               (info [] ~docv:"TEST-NAME" ~doc:"Choose which test to run.")))
-      $ Arg.(
-          value & opt int 30_000
-          & info ["base-port"] ~doc:"Base port number to build upon.")
-      $ Arg.(
-          pure (fun l -> `Starting_level l)
-          $ value
-=======
         base_port
         (`Starting_level starting_level)
         bnod
@@ -726,25 +640,16 @@
     $ Arg.(
         pure (fun l -> `Starting_level l)
         $ value
->>>>>>> ec3576fd
             (opt int 5
                (info ["starting-level"]
                   ~doc:
                     "Initial block-level to reach before actually starting \
                      the test.")))
-<<<<<<< HEAD
-      $ Tezos_executable.cli_term `Node "tezos"
-      $ Tezos_executable.cli_term `Client "tezos"
-      $ Tezos_executable.cli_term `Accuser "tezos"
-      $ Kiln.cli_term ()
-      $ Test_command_line.cli_state ~name:"accusing" () )
-=======
     $ Tezos_executable.cli_term `Node "tezos"
     $ Tezos_executable.cli_term `Client "tezos"
     $ Tezos_executable.cli_term `Accuser "tezos"
     $ Kiln.Configuration_directory.cli_term ()
     $ Test_command_line.cli_state ~name:"accusing" () )
->>>>>>> ec3576fd
     (let doc = "Sandbox networks which record double-bakings." in
      let man : Manpage.block list =
        [ `S "ACCUSATION TESTS"
