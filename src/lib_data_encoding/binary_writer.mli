(*****************************************************************************)
(*                                                                           *)
(* Open Source License                                                       *)
(* Copyright (c) 2018 Dynamic Ledger Solutions, Inc. <contact@tezos.com>     *)
(*                                                                           *)
(* Permission is hereby granted, free of charge, to any person obtaining a   *)
(* copy of this software and associated documentation files (the "Software"),*)
(* to deal in the Software without restriction, including without limitation *)
(* the rights to use, copy, modify, merge, publish, distribute, sublicense,  *)
(* and/or sell copies of the Software, and to permit persons to whom the     *)
(* Software is furnished to do so, subject to the following conditions:      *)
(*                                                                           *)
(* The above copyright notice and this permission notice shall be included   *)
(* in all copies or substantial portions of the Software.                    *)
(*                                                                           *)
(* THE SOFTWARE IS PROVIDED "AS IS", WITHOUT WARRANTY OF ANY KIND, EXPRESS OR*)
(* IMPLIED, INCLUDING BUT NOT LIMITED TO THE WARRANTIES OF MERCHANTABILITY,  *)
(* FITNESS FOR A PARTICULAR PURPOSE AND NONINFRINGEMENT. IN NO EVENT SHALL   *)
(* THE AUTHORS OR COPYRIGHT HOLDERS BE LIABLE FOR ANY CLAIM, DAMAGES OR OTHER*)
(* LIABILITY, WHETHER IN AN ACTION OF CONTRACT, TORT OR OTHERWISE, ARISING   *)
(* FROM, OUT OF OR IN CONNECTION WITH THE SOFTWARE OR THE USE OR OTHER       *)
(* DEALINGS IN THE SOFTWARE.                                                 *)
(*                                                                           *)
(*****************************************************************************)

(** This is for use *within* the data encoding library only. Instead, you should
    use the corresponding module intended for use: {!Data_encoding.Binary}. *)

<<<<<<< HEAD
val write : 'a Encoding.t -> 'a -> MBytes.t -> int -> int -> int option

val to_bytes_exn : 'a Encoding.t -> 'a -> MBytes.t

val to_bytes : 'a Encoding.t -> 'a -> MBytes.t option
=======
val write : 'a Encoding.t -> 'a -> Bytes.t -> int -> int -> int option

val to_bytes_exn : 'a Encoding.t -> 'a -> Bytes.t

val to_bytes : 'a Encoding.t -> 'a -> Bytes.t option
>>>>>>> fc8990b1
<|MERGE_RESOLUTION|>--- conflicted
+++ resolved
@@ -26,16 +26,8 @@
 (** This is for use *within* the data encoding library only. Instead, you should
     use the corresponding module intended for use: {!Data_encoding.Binary}. *)
 
-<<<<<<< HEAD
-val write : 'a Encoding.t -> 'a -> MBytes.t -> int -> int -> int option
-
-val to_bytes_exn : 'a Encoding.t -> 'a -> MBytes.t
-
-val to_bytes : 'a Encoding.t -> 'a -> MBytes.t option
-=======
 val write : 'a Encoding.t -> 'a -> Bytes.t -> int -> int -> int option
 
 val to_bytes_exn : 'a Encoding.t -> 'a -> Bytes.t
 
-val to_bytes : 'a Encoding.t -> 'a -> Bytes.t option
->>>>>>> fc8990b1
+val to_bytes : 'a Encoding.t -> 'a -> Bytes.t option