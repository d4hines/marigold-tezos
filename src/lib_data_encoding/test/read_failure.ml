(*****************************************************************************)
(*                                                                           *)
(* Open Source License                                                       *)
(* Copyright (c) 2018 Dynamic Ledger Solutions, Inc. <contact@tezos.com>     *)
(*                                                                           *)
(* Permission is hereby granted, free of charge, to any person obtaining a   *)
(* copy of this software and associated documentation files (the "Software"),*)
(* to deal in the Software without restriction, including without limitation *)
(* the rights to use, copy, modify, merge, publish, distribute, sublicense,  *)
(* and/or sell copies of the Software, and to permit persons to whom the     *)
(* Software is furnished to do so, subject to the following conditions:      *)
(*                                                                           *)
(* The above copyright notice and this permission notice shall be included   *)
(* in all copies or substantial portions of the Software.                    *)
(*                                                                           *)
(* THE SOFTWARE IS PROVIDED "AS IS", WITHOUT WARRANTY OF ANY KIND, EXPRESS OR*)
(* IMPLIED, INCLUDING BUT NOT LIMITED TO THE WARRANTIES OF MERCHANTABILITY,  *)
(* FITNESS FOR A PARTICULAR PURPOSE AND NONINFRINGEMENT. IN NO EVENT SHALL   *)
(* THE AUTHORS OR COPYRIGHT HOLDERS BE LIABLE FOR ANY CLAIM, DAMAGES OR OTHER*)
(* LIABILITY, WHETHER IN AN ACTION OF CONTRACT, TORT OR OTHERWISE, ARISING   *)
(* FROM, OUT OF OR IN CONNECTION WITH THE SOFTWARE OR THE USE OR OTHER       *)
(* DEALINGS IN THE SOFTWARE.                                                 *)
(*                                                                           *)
(*****************************************************************************)

(** Test expected errors while deserializing data. *)

open Data_encoding
open Helpers
open Types

let not_enough_data = function
  | Binary.Read_error Not_enough_data ->
      true
  | _ ->
      false

let extra_bytes = function Binary.Read_error Extra_bytes -> true | _ -> false

let trailing_zero = function
  | Binary.Read_error Trailing_zero ->
      true
  | _ ->
      false

let invalid_int = function
  | Binary.Read_error (Invalid_int _) ->
      true
  | Json_encoding.Cannot_destruct ([], Failure _) ->
      true
  | _ ->
      false

let invalid_string_length = function
  | Json_encoding.Cannot_destruct
      ([], Json_encoding.Unexpected ("string (len 9)", "string (len 4)")) ->
      true
  | Json_encoding.Cannot_destruct
      ([], Json_encoding.Unexpected ("bytes (len 9)", "bytes (len 4)")) ->
      true
  | Binary.Read_error Extra_bytes ->
      true
  | _ ->
      false

let missing_case = function
  | Json_encoding.Cannot_destruct ([], Json_encoding.No_case_matched _) ->
      true
  | Binary.Read_error (Unexpected_tag _) ->
      true
  | _ ->
      false

let missing_enum = function
  | Json_encoding.Cannot_destruct ([], Json_encoding.Unexpected _) ->
      true
  | Binary.Read_error No_case_matched ->
      true
  | _ ->
      false

let json ?(expected = fun _ -> true) read_encoding json () =
  check_raises expected (fun () -> ignore (Json.destruct read_encoding json))

let bson ?(expected = fun _ -> true) read_encoding bson () =
  check_raises expected (fun () -> ignore (Bson.destruct read_encoding bson))

let binary ?(expected = fun _ -> true) read_encoding bytes () =
  check_raises expected (fun () ->
      ignore (Binary.of_bytes_exn read_encoding bytes))

let stream ?(expected = fun _ -> true) read_encoding bytes () =
  let len_data = Bytes.length bytes in
  for sz = 1 to max 1 len_data do
    let name = Format.asprintf "stream (%d)" sz in
    match chunked_read sz read_encoding bytes with
    | Binary.Success _ ->
        Alcotest.failf "%s failed: expecting exception, got success." name
    | Binary.Await _ ->
        Alcotest.failf "%s failed: not enough data" name
    | Binary.Error error when expected (Binary.Read_error error) ->
        ()
    | Binary.Error error ->
        Alcotest.failf
          "@[<v 2>%s failed: read error@ %a@]"
          name
          Binary.pp_read_error
          error
  done

let minimal_stream ?(expected = fun _ -> true) expected_read read_encoding
    bytes () =
  let name = "minimal_stream" in
  match streamed_read read_encoding bytes with
  | (Binary.Success _, _) ->
      Alcotest.failf "%s failed: expecting exception, got success." name
  | (Binary.Await _, _) ->
      Alcotest.failf "%s failed: not enough data" name
  | (Binary.Error error, count)
    when expected (Binary.Read_error error) && count = expected_read ->
      ()
  | (Binary.Error error, count) ->
      Alcotest.failf
        "@[<v 2>%s failed: read error after reading %d. @ %a@]"
        name
        count
        Binary.pp_read_error
        error

let all ?expected name write_encoding read_encoding value =
  let json_value = Json.construct write_encoding value in
  let bson_value = Bson.construct write_encoding value in
  let bytes_value = Binary.to_bytes_exn write_encoding value in
  [ (name ^ ".json", `Quick, json ?expected read_encoding json_value);
    (name ^ ".bson", `Quick, bson ?expected read_encoding bson_value);
    (name ^ ".bytes", `Quick, binary ?expected read_encoding bytes_value);
    (name ^ ".stream", `Quick, stream ?expected read_encoding bytes_value) ]

let all_ranged_int minimum maximum =
  let encoding = ranged_int minimum maximum in
  let signed =
    match Binary_size.range_to_size ~minimum ~maximum with
    | `Int31 | `Int8 | `Int16 ->
        true
    | `Uint8 | `Uint16 | `Uint30 ->
        false
  in
  let write_encoding =
    splitted
      ~json:(ranged_int (minimum - 1) (maximum + 1))
      ~binary:
        ( if signed then ranged_int (minimum - 1) (maximum + 1)
        else ranged_int minimum (maximum + 1) )
  in
  let name = Format.asprintf "ranged_int.%d" minimum in
  all
    ~expected:invalid_int
    (name ^ ".max")
    write_encoding
    encoding
    (maximum + 1)
  @
  if signed then
    all
      ~expected:invalid_int
      (name ^ ".min")
      write_encoding
      encoding
      (minimum - 1)
  else
    let json_value = Json.construct write_encoding (minimum - 1) in
    let bson_value = Bson.construct write_encoding (minimum - 1) in
    [ ( name ^ "min.json",
        `Quick,
        json ~expected:invalid_int encoding json_value );
      ( name ^ "min..bson",
        `Quick,
        bson ~expected:invalid_int encoding bson_value ) ]

let all_ranged_float minimum maximum =
  let encoding = ranged_float minimum maximum in
  let name = Format.asprintf "ranged_float.%f" minimum in
  all (name ^ ".min") float encoding (minimum -. 1.)
  @ all (name ^ ".max") float encoding (maximum +. 1.)

let test_bounded_string_list =
  let expected = function
    | Binary_error.Read_error Size_limit_exceeded ->
        true
    | _ ->
        false
  in
  let test name ~total ~elements v expected_read expected_read' =
    let bytes = Binary.to_bytes_exn (Variable.list string) v in
    let vbytes = Binary.to_bytes_exn (list string) v in
    [ ( "bounded_string_list." ^ name,
        `Quick,
        binary ~expected (bounded_list ~total ~elements string) bytes );
      ( "bounded_string_list_stream." ^ name,
        `Quick,
        stream
          ~expected
          (dynamic_size (bounded_list ~total ~elements string))
          vbytes );
      ( "bounded_string_list_minimal_stream." ^ name,
        `Quick,
        minimal_stream
          ~expected
          expected_read
          (dynamic_size (bounded_list ~total ~elements string))
          vbytes );
      ( "bounded_string_list_minimal_stream." ^ name,
        `Quick,
        minimal_stream
          ~expected
          expected_read'
          (check_size
             (total + 4)
             (dynamic_size (Variable.list (check_size elements string))))
          vbytes ) ]
  in
  test "a" ~total:0 ~elements:0 [""] 4 4
  @ test "b1" ~total:3 ~elements:4 [""] 4 4
  @ test "b2" ~total:4 ~elements:3 [""] 4 4
  @ test "c1" ~total:19 ~elements:4 [""; ""; ""; ""; ""] 4 4
  @ test "c2" ~total:20 ~elements:3 [""; ""; ""; ""; ""] 4 4
  @ test "d1" ~total:20 ~elements:5 [""; ""; ""; ""; "a"] 4 4
  @ test "d2" ~total:21 ~elements:4 [""; ""; ""; ""; "a"] 24 24
  @ test "e" ~total:30 ~elements:10 ["ab"; "c"; "def"; "gh"; "ijk"] 4 4

let tests =
  all_ranged_int 100 400 @ all_ranged_int 19000 19253
  @ all_ranged_int ~-100 300
  @ all_ranged_int ~-300_000_000 300_000_000
  @ all_ranged_float ~-.100. 300.
  @ all
      "string.fixed"
      ~expected:invalid_string_length
      string
      (Fixed.string 4)
      "turlututu"
  @ all "string.bounded" string (Bounded.string 4) "turlututu"
  @ all
      "bytes.fixed"
      ~expected:invalid_string_length
      bytes
      (Fixed.bytes 4)
<<<<<<< HEAD
      (MBytes.of_string "turlututu")
  @ all "bytes.bounded" bytes (Bounded.bytes 4) (MBytes.of_string "turlututu")
=======
      (Bytes.of_string "turlututu")
  @ all "bytes.bounded" bytes (Bounded.bytes 4) (Bytes.of_string "turlututu")
>>>>>>> fc8990b1
  @ all
      "unknown_case.B"
      ~expected:missing_case
      union_enc
      mini_union_enc
      (B "2")
  @ all "unknown_case.E" ~expected:missing_case union_enc mini_union_enc E
  @ all "enum.missing" ~expected:missing_enum enum_enc mini_enum_enc 4
  @ test_bounded_string_list
  @ [ ( "n.truncated",
        `Quick,
<<<<<<< HEAD
        binary ~expected:not_enough_data n (MBytes.of_string "\x83") );
      ( "n.trailing_zero",
        `Quick,
        binary ~expected:trailing_zero n (MBytes.of_string "\x83\x00") );
      ( "n.trailing_zero2",
        `Quick,
        binary ~expected:trailing_zero n (MBytes.of_string "\x83\x00") );
      ( "z.truncated",
        `Quick,
        binary ~expected:not_enough_data z (MBytes.of_string "\x83") );
      ( "z.trailing_zero",
        `Quick,
        binary ~expected:trailing_zero z (MBytes.of_string "\x83\x00") );
      ( "z.trailing_zero2",
        `Quick,
        binary ~expected:trailing_zero z (MBytes.of_string "\x83\x80\x00") );
=======
        binary ~expected:not_enough_data n (Bytes.of_string "\x83") );
      ( "n.trailing_zero",
        `Quick,
        binary ~expected:trailing_zero n (Bytes.of_string "\x83\x00") );
      ( "n.trailing_zero2",
        `Quick,
        binary ~expected:trailing_zero n (Bytes.of_string "\x83\x00") );
      ( "z.truncated",
        `Quick,
        binary ~expected:not_enough_data z (Bytes.of_string "\x83") );
      ( "z.trailing_zero",
        `Quick,
        binary ~expected:trailing_zero z (Bytes.of_string "\x83\x00") );
      ( "z.trailing_zero2",
        `Quick,
        binary ~expected:trailing_zero z (Bytes.of_string "\x83\x80\x00") );
>>>>>>> fc8990b1
      ( "dynamic_size.empty",
        `Quick,
        binary
          ~expected:not_enough_data
          (dynamic_size Variable.string)
<<<<<<< HEAD
          (MBytes.of_string "") );
=======
          (Bytes.of_string "") );
>>>>>>> fc8990b1
      ( "dynamic_size.partial_size",
        `Quick,
        binary
          ~expected:not_enough_data
          (dynamic_size Variable.string)
<<<<<<< HEAD
          (MBytes.of_string "\x00\x00") );
=======
          (Bytes.of_string "\x00\x00") );
>>>>>>> fc8990b1
      ( "dynamic_size.incomplete_data",
        `Quick,
        binary
          ~expected:not_enough_data
          (dynamic_size Variable.string)
<<<<<<< HEAD
          (MBytes.of_string "\x00\x00\x00\x04\x00\x00") );
=======
          (Bytes.of_string "\x00\x00\x00\x04\x00\x00") );
>>>>>>> fc8990b1
      ( "dynamic_size.outer-garbage",
        `Quick,
        binary
          ~expected:extra_bytes
          (dynamic_size Variable.string)
<<<<<<< HEAD
          (MBytes.of_string "\x00\x00\x00\x01\x00\x00") );
=======
          (Bytes.of_string "\x00\x00\x00\x01\x00\x00") );
>>>>>>> fc8990b1
      ( "dynamic_size.inner-garbage",
        `Quick,
        binary
          ~expected:extra_bytes
          (dynamic_size uint8)
<<<<<<< HEAD
          (MBytes.of_string "\x00\x00\x00\x02\x00\x00") ) ]
=======
          (Bytes.of_string "\x00\x00\x00\x02\x00\x00") ) ]
>>>>>>> fc8990b1
<|MERGE_RESOLUTION|>--- conflicted
+++ resolved
@@ -245,13 +245,8 @@
       ~expected:invalid_string_length
       bytes
       (Fixed.bytes 4)
-<<<<<<< HEAD
-      (MBytes.of_string "turlututu")
-  @ all "bytes.bounded" bytes (Bounded.bytes 4) (MBytes.of_string "turlututu")
-=======
       (Bytes.of_string "turlututu")
   @ all "bytes.bounded" bytes (Bounded.bytes 4) (Bytes.of_string "turlututu")
->>>>>>> fc8990b1
   @ all
       "unknown_case.B"
       ~expected:missing_case
@@ -263,24 +258,6 @@
   @ test_bounded_string_list
   @ [ ( "n.truncated",
         `Quick,
-<<<<<<< HEAD
-        binary ~expected:not_enough_data n (MBytes.of_string "\x83") );
-      ( "n.trailing_zero",
-        `Quick,
-        binary ~expected:trailing_zero n (MBytes.of_string "\x83\x00") );
-      ( "n.trailing_zero2",
-        `Quick,
-        binary ~expected:trailing_zero n (MBytes.of_string "\x83\x00") );
-      ( "z.truncated",
-        `Quick,
-        binary ~expected:not_enough_data z (MBytes.of_string "\x83") );
-      ( "z.trailing_zero",
-        `Quick,
-        binary ~expected:trailing_zero z (MBytes.of_string "\x83\x00") );
-      ( "z.trailing_zero2",
-        `Quick,
-        binary ~expected:trailing_zero z (MBytes.of_string "\x83\x80\x00") );
-=======
         binary ~expected:not_enough_data n (Bytes.of_string "\x83") );
       ( "n.trailing_zero",
         `Quick,
@@ -297,54 +274,33 @@
       ( "z.trailing_zero2",
         `Quick,
         binary ~expected:trailing_zero z (Bytes.of_string "\x83\x80\x00") );
->>>>>>> fc8990b1
       ( "dynamic_size.empty",
         `Quick,
         binary
           ~expected:not_enough_data
           (dynamic_size Variable.string)
-<<<<<<< HEAD
-          (MBytes.of_string "") );
-=======
           (Bytes.of_string "") );
->>>>>>> fc8990b1
       ( "dynamic_size.partial_size",
         `Quick,
         binary
           ~expected:not_enough_data
           (dynamic_size Variable.string)
-<<<<<<< HEAD
-          (MBytes.of_string "\x00\x00") );
-=======
           (Bytes.of_string "\x00\x00") );
->>>>>>> fc8990b1
       ( "dynamic_size.incomplete_data",
         `Quick,
         binary
           ~expected:not_enough_data
           (dynamic_size Variable.string)
-<<<<<<< HEAD
-          (MBytes.of_string "\x00\x00\x00\x04\x00\x00") );
-=======
           (Bytes.of_string "\x00\x00\x00\x04\x00\x00") );
->>>>>>> fc8990b1
       ( "dynamic_size.outer-garbage",
         `Quick,
         binary
           ~expected:extra_bytes
           (dynamic_size Variable.string)
-<<<<<<< HEAD
-          (MBytes.of_string "\x00\x00\x00\x01\x00\x00") );
-=======
           (Bytes.of_string "\x00\x00\x00\x01\x00\x00") );
->>>>>>> fc8990b1
       ( "dynamic_size.inner-garbage",
         `Quick,
         binary
           ~expected:extra_bytes
           (dynamic_size uint8)
-<<<<<<< HEAD
-          (MBytes.of_string "\x00\x00\x00\x02\x00\x00") ) ]
-=======
-          (Bytes.of_string "\x00\x00\x00\x02\x00\x00") ) ]
->>>>>>> fc8990b1
+          (Bytes.of_string "\x00\x00\x00\x02\x00\x00") ) ]