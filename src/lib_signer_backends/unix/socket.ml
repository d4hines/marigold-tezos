--- conflicted
+++ resolved
@@ -32,11 +32,7 @@
 
 module Make (P : sig
   val authenticate :
-<<<<<<< HEAD
-    Signature.Public_key_hash.t list -> MBytes.t -> Signature.t tzresult Lwt.t
-=======
     Signature.Public_key_hash.t list -> Bytes.t -> Signature.t tzresult Lwt.t
->>>>>>> fc8990b1
 end) =
 struct
   type request_type =
@@ -91,11 +87,7 @@
       | None ->
           msg
       | Some watermark ->
-<<<<<<< HEAD
-          MBytes.concat "" [Signature.bytes_of_watermark watermark; msg]
-=======
           Bytes.cat (Signature.bytes_of_watermark watermark) msg
->>>>>>> fc8990b1
     in
     signer_operation path pkh msg Sign_request
     >>=? fun conn ->
@@ -161,27 +153,17 @@
           >>=? fun key ->
           return (Lwt_utils_unix.Socket.Unix (Uri.path uri), key)
 
-<<<<<<< HEAD
-    let public_key ?interactive:_ uri =
-=======
     let public_key uri =
->>>>>>> fc8990b1
       parse (uri : pk_uri :> Uri.t) >>=? fun (path, pkh) -> public_key path pkh
 
     let neuterize uri =
       return (Client_keys.make_pk_uri (uri : sk_uri :> Uri.t))
 
-<<<<<<< HEAD
-    let public_key_hash ?interactive:_ uri =
-      public_key uri
-      >>=? fun pk -> return (Signature.Public_key.hash pk, Some pk)
-=======
     let public_key_hash uri =
       public_key uri
       >>=? fun pk -> return (Signature.Public_key.hash pk, Some pk)
 
     let import_secret_key ~io:_ = public_key_hash
->>>>>>> fc8990b1
 
     let sign ?watermark uri msg =
       parse (uri : sk_uri :> Uri.t)
@@ -228,27 +210,17 @@
                 (path, string_of_int port, [Lwt_unix.AI_SOCKTYPE SOCK_STREAM]),
               pkh )
 
-<<<<<<< HEAD
-    let public_key ?interactive:_ uri =
-=======
     let public_key uri =
->>>>>>> fc8990b1
       parse (uri : pk_uri :> Uri.t) >>=? fun (path, pkh) -> public_key path pkh
 
     let neuterize uri =
       return (Client_keys.make_pk_uri (uri : sk_uri :> Uri.t))
 
-<<<<<<< HEAD
-    let public_key_hash ?interactive uri =
-      public_key ?interactive uri
-      >>=? fun pk -> return (Signature.Public_key.hash pk, Some pk)
-=======
     let public_key_hash uri =
       public_key uri
       >>=? fun pk -> return (Signature.Public_key.hash pk, Some pk)
 
     let import_secret_key ~io:_ = public_key_hash
->>>>>>> fc8990b1
 
     let sign ?watermark uri msg =
       parse (uri : sk_uri :> Uri.t)
