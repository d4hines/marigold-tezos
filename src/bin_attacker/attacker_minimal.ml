(*****************************************************************************)
(*                                                                           *)
(* Open Source License                                                       *)
(* Copyright (c) 2018 Dynamic Ledger Solutions, Inc. <contact@tezos.com>     *)
(*                                                                           *)
(* Permission is hereby granted, free of charge, to any person obtaining a   *)
(* copy of this software and associated documentation files (the "Software"),*)
(* to deal in the Software without restriction, including without limitation *)
(* the rights to use, copy, modify, merge, publish, distribute, sublicense,  *)
(* and/or sell copies of the Software, and to permit persons to whom the     *)
(* Software is furnished to do so, subject to the following conditions:      *)
(*                                                                           *)
(* The above copyright notice and this permission notice shall be included   *)
(* in all copies or substantial portions of the Software.                    *)
(*                                                                           *)
(* THE SOFTWARE IS PROVIDED "AS IS", WITHOUT WARRANTY OF ANY KIND, EXPRESS OR*)
(* IMPLIED, INCLUDING BUT NOT LIMITED TO THE WARRANTIES OF MERCHANTABILITY,  *)
(* FITNESS FOR A PARTICULAR PURPOSE AND NONINFRINGEMENT. IN NO EVENT SHALL   *)
(* THE AUTHORS OR COPYRIGHT HOLDERS BE LIABLE FOR ANY CLAIM, DAMAGES OR OTHER*)
(* LIABILITY, WHETHER IN AN ACTION OF CONTRACT, TORT OR OTHERWISE, ARISING   *)
(* FROM, OUT OF OR IN CONNECTION WITH THE SOFTWARE OR THE USE OR OTHER       *)
(* DEALINGS IN THE SOFTWARE.                                                 *)
(*                                                                           *)
(*****************************************************************************)

open Format

include Logging.Make (struct
  let name = "attacker"
end)

module Proto = Client_embedded_proto_alpha

(* the genesis block and network *)
let genesis_block_hashed =
  Block_hash.of_b58check "BLockGenesisGenesisGenesisGenesisGenesisGeneskvg68z"

let network = Store.Net genesis_block_hashed

let network = Store.Chain_id.Id genesis_block_hashed

(* the bootstrap accounts and actions like signing to do with them *)
let source_account = List.nth Proto.Bootstrap_storage.accounts 4

let destination_account = List.nth Proto.Bootstrap_storage.accounts 0

let wrong_account = List.nth Proto.Bootstrap_storage.accounts 1

let another_account = List.nth Proto.Bootstrap_storage.accounts 2

let signed = Ed25519.append_signature source_account.secret_key

let signed_wrong = Ed25519.append_signature wrong_account.secret_key

(* forge a block from a list of operations *)
let block_forged ?prev ops =
  let from_int64 x =
<<<<<<< HEAD
    [ MBytes.of_string Proto.Constants_repr.version_number;
=======
    [ Bytes.of_string Proto.Constants_repr.version_number;
>>>>>>> fc8990b1
      Proto.Fitness_repr.int64_to_bytes x ]
  in
  let pred = match prev with None -> genesis_block_hashed | Some x -> x in
  let block ops =
    Store.Block_header.
      {
        chain_id = network;
        predecessor = pred;
        timestamp = Systime_os.now ();
        fitness = from_int64 1L;
        operations = ops;
      }
  in
  let open Proto in
  let generate_proof_of_work_nonce () =
    Rand.generate Proto.Alpha_context.Constants.proof_of_work_nonce_size
  in
  let generate_seed_nonce () =
    match
      Proto.Nonce_storage.of_bytes
      @@ Rand.generate Proto.Alpha_context.Constants.nonce_length
    with
    | Error _ ->
        assert false
    | Ok nonce ->
        nonce
  in
  Block_repr.forge_header
    (block ops)
    Block_repr.
      {
        baking_slot = {level = Raw_level_repr.of_int32_exn 1l; priority = 0l};
        seed_nonce_hash = Proto.Nonce_storage.hash (generate_seed_nonce ());
        proof_of_work_nonce = generate_proof_of_work_nonce ();
      }

(* forge a transaction *)
let tx_forged ?dest amount fee =
  let open Proto.Operation_repr in
  let open Proto.Tez_repr in
  let open Proto.Contract_repr in
  let trgt =
    match dest with None -> destination_account | Some dest -> dest
  in
  let src = source_account in
  let tx =
    Transaction
      {
        amount = of_cents_exn amount;
        parameters = None;
        destination = default_contract trgt.public_key_hash;
      }
  in
  let op =
    Sourced_operations
      (Manager_operations
         {
           source = default_contract src.public_key_hash;
           public_key = Some src.public_key;
           fee = of_cents_exn fee;
           counter = 1l;
           operations = [tx];
         })
  in
  forge {chain_id = network} op

(* forge a list of proposals, california eat your heart out *)
let props_forged period props =
  let open Proto.Operation_repr in
  let src = source_account in
  let props = Proposals {period; proposals = props} in
  let op =
    Sourced_operations
      (Delegate_operations {source = src.public_key; operations = [props]})
  in
  forge {chain_id = network} op

(* "forge" a ballot *)
let ballot_forged period prop vote =
  let open Proto.Operation_repr in
  let src = source_account in
  let ballot = Ballot {period; proposal = prop; ballot = vote} in
  let op =
    Sourced_operations
      (Delegate_operations {source = src.public_key; operations = [ballot]})
  in
  forge {chain_id = network} op

let identity = P2p_identity.generate Crypto_box.default_target

(* connect to the network, run an action and then disconnect *)
let try_action addr port action =
  let socket = Lwt_unix.socket PF_INET6 SOCK_STREAM 0 in
  let uaddr = Ipaddr_unix.V6.to_inet_addr addr in
  Lwt_unix.connect socket (Lwt_unix.ADDR_INET (uaddr, port))
  >>= fun () ->
  let io_sched = P2p_io_scheduler.create ~read_buffer_size:(1 lsl 14) () in
  let conn = P2p_io_scheduler.register io_sched socket in
  P2p_connection.authenticate
    ~proof_of_work_target:Crypto_box.default_target
    ~incoming:false
    conn
    (addr, port)
    identity
    Distributed_db.Raw.supported_versions
  >>=? fun (_, auth_fd) ->
  P2p_connection.accept auth_fd Distributed_db.Raw.encoding
  >>= function
  | Error _ ->
      failwith "Connection rejected by peer."
  | Ok conn ->
      action conn
      >>=? fun () -> P2p_connection.close conn >>= fun () -> return_unit

let replicate n x =
  let rec replicate_acc acc n x =
    if n <= 0 then acc else replicate_acc (x :: acc) (n - 1) x
  in
  replicate_acc [] n x

let send conn (msg : Distributed_db.Message.t) =
  P2p_connection.write conn (P2p.Raw.Message msg)

let request_block_times block_hash n conn =
  let open Block_hash in
  lwt_log_notice "requesting %a block %d times" pp_short block_hash n
  >>= fun () ->
  let block_hashes = replicate n block_hash in
  send conn (Get_block_headers (network, block_hashes))

let request_op_times op_signed n conn =
  let open Operation_hash in
  let op_hash = hash_bytes [op_signed] in
  lwt_log_notice "sending %a transaction" pp_short op_hash
  >>= fun () ->
  send conn (Operation op_signed)
  >>=? fun () ->
  lwt_log_notice "requesting %a transaction %d times" pp_short op_hash n
  >>= fun () ->
  let op_hashes = replicate n op_hash in
  send conn (Get_operations op_hashes)

let send_block_size n conn =
  let bytes = Bytes.create n in
  let open Block_hash in
  lwt_log_notice
    "propagating fake %d byte block %a"
    n
    pp_short
    (hash_bytes [bytes])
  >>= fun () -> send conn (Block bytes)

let send_protocol_size n conn =
  let bytes = Bytes.create n in
  let open Protocol_hash in
  lwt_log_notice
    "propagating fake %d byte protocol %a"
    n
    pp_short
    (hash_bytes [bytes])
  >>= fun () -> send conn (Protocol bytes)

let send_operation_size n conn =
  let op_faked = Bytes.create n in
  let op_hashed = Operation_hash.hash_bytes [op_faked] in
  lwt_log_notice
    "propagating fake %d byte operation %a"
    n
    Operation_hash.pp_short
    op_hashed
  >>= fun () ->
  send conn (Operation op_faked)
  >>=? fun () ->
  let block = signed (block_forged [op_hashed]) in
  let block_hashed = Block_hash.hash_bytes [block] in
  lwt_log_notice
    "propagating block %a with operation"
    Block_hash.pp_short
    block_hashed
  >>= fun () -> send conn (Block block)

let send_operation_bad_signature () conn =
  let open Operation_hash in
  let signed_wrong_op = signed_wrong (tx_forged 5L 1L) in
  let hashed_wrong_op = hash_bytes [signed_wrong_op] in
  lwt_log_notice
    "propagating operation %a with wrong signature"
    pp_short
    hashed_wrong_op
  >>= fun () ->
  send conn (Operation signed_wrong_op)
  >>=? fun () ->
  let block = signed (block_forged [hashed_wrong_op]) in
  let block_hashed = Block_hash.hash_bytes [block] in
  lwt_log_notice
    "propagating block %a with operation"
    Block_hash.pp_short
    block_hashed
  >>= fun () -> send conn (Block block)

let send_block_bad_signature () conn =
  let open Block_hash in
  let signed_wrong_block = signed_wrong (block_forged []) in
  lwt_log_notice
    "propagating block %a with wrong signature"
    pp_short
    (hash_bytes [signed_wrong_block])
  >>= fun () -> send conn (Block signed_wrong_block)

let double_spend () conn =
  let spend account =
    let op_signed = signed (tx_forged ~dest:account 199999999L 1L) in
    let op_hashed = Operation_hash.hash_bytes [op_signed] in
    let block_signed = signed (block_forged [op_hashed]) in
    let block_hashed = Block_hash.hash_bytes [block_signed] in
    lwt_log_notice "propagating operation %a" Operation_hash.pp_short op_hashed
    >>= fun () ->
    send conn (Operation op_signed)
    >>=? fun () ->
    lwt_log_notice "propagating block %a" Block_hash.pp_short block_hashed
    >>= fun () -> send conn (Block block_signed)
  in
  spend destination_account >>=? fun () -> spend another_account

let long_chain n conn =
  lwt_log_notice "propogating %d blocks" n
  >>= fun () ->
  let prev_ref = ref genesis_block_hashed in
  let rec loop k =
    if k < 1 then return_unit
    else
      let block = signed (block_forged ~prev:!prev_ref []) in
      prev_ref := Block_hash.hash_bytes [block] ;
      send conn (Block block) >>=? fun () -> loop (k - 1)
  in
  loop n

let lots_transactions amount fee n conn =
  let signed_op = signed (tx_forged amount fee) in
  let rec loop k =
    if k < 1 then return_unit
    else send conn (Operation signed_op) >>=? fun () -> loop (k - 1)
  in
  let ops = replicate n (Operation_hash.hash_bytes [signed_op]) in
  let signed_block = signed (block_forged ops) in
  lwt_log_notice "propogating %d transactions" n
  >>= fun () ->
  loop n
  >>=? fun () ->
  lwt_log_notice
    "propagating block %a with wrong signature"
    Block_hash.pp_short
    (Block_hash.hash_bytes [signed_block])
  >>= fun () -> send conn (Block signed_block)

let main () =
  let addr = Ipaddr.V6.localhost in
  let port = 9732 in
  let run_action action = try_action addr port action in
  let run_cmd_unit lwt =
    Arg.Unit
      (fun () ->
        Lwt_main.run
          ( lwt ()
          >>= function
          | Ok () ->
              Lwt.return_unit
          | Error err ->
              lwt_log_error "Error: %a" pp_print_error err
              >>= fun () -> Lwt.return_unit ))
  in
  let run_cmd_int_suffix lwt =
    Arg.String
      (fun str ->
        let last = str.[String.length str - 1] in
        let init = String.sub str 0 (String.length str - 1) in
        let n =
          if last == 'k' || last == 'K' then int_of_string init * (1 lsl 10)
          else if last == 'm' || last == 'M' then
            int_of_string init * (1 lsl 20)
          else if last == 'g' || last == 'G' then
            int_of_string init * (1 lsl 30)
          else int_of_string str
        in
        Lwt_main.run
          ( lwt n
          >>= function
          | Ok () ->
              Lwt.return_unit
          | Error err ->
              lwt_log_error "Error: %a" pp_print_error err
              >>= fun () -> Lwt.return_unit ))
  in
  let cmds =
    [ ( "-1",
        run_cmd_int_suffix
          (run_action << request_block_times genesis_block_hashed),
        "[N {,K,M,G}] Attempt to request to download N {,kilo,mega,giga}blocks."
      );
      ( "-2",
        run_cmd_int_suffix
          (run_action << request_op_times (signed (tx_forged 5L 1L))),
        "[N {,K,M,G}] Attempt to request to download N {,kilo,mega,giga}ops."
      );
      ( "-3",
        run_cmd_int_suffix (run_action << send_block_size),
        "[N {,K,M,G}] Attempt to propagate an N {,kilo,mega,giga}byte fake \
         block." );
      ( "-4",
        run_cmd_int_suffix (run_action << send_operation_size),
        "[N {,K,M,G}] Attempt to propagate an N {,kilo,mega,giga}byte fake \
         operation." );
      ( "-5",
        run_cmd_int_suffix (run_action << send_protocol_size),
        "[N {,K,M,G}] Attempt to propagate an N {,kilo,mega,giga}byte fake \
         protocol." );
      ( "-6",
        run_cmd_unit (run_action << send_operation_bad_signature),
        "Attempt to propagate a transaction with a bad signature." );
      ( "-7",
        run_cmd_unit (run_action << send_block_bad_signature),
        "Attempt to propagate a block with a bad signature." );
      ( "-8",
        run_cmd_unit (run_action << double_spend),
        "Attempt to send the same transaction in two blocks" );
      ( "-9",
        run_cmd_int_suffix (run_action << long_chain),
        "[N {,K,M,G}] Attempt to send a chain of N {,kilo,mega,giga}blocks" );
      ( "-10",
        run_cmd_int_suffix (run_action << lots_transactions 0L 0L),
        "[N {,K,M,G}] Attempt to send N {,kilo,mega,giga}ops" ) ]
  in
  Arg.parse cmds print_endline "Tezos Evil Client"<|MERGE_RESOLUTION|>--- conflicted
+++ resolved
@@ -55,11 +55,7 @@
 (* forge a block from a list of operations *)
 let block_forged ?prev ops =
   let from_int64 x =
-<<<<<<< HEAD
-    [ MBytes.of_string Proto.Constants_repr.version_number;
-=======
     [ Bytes.of_string Proto.Constants_repr.version_number;
->>>>>>> fc8990b1
       Proto.Fitness_repr.int64_to_bytes x ]
   in
   let pred = match prev with None -> genesis_block_hashed | Some x -> x in
